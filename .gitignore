--- conflicted
+++ resolved
@@ -169,10 +169,6 @@
 # Checkpoint and Logging Directorries
 runs/
 wandb/
-<<<<<<< HEAD
 # configs/
-=======
-configs/
 
-.vscode/
->>>>>>> 4b9066ed
+.vscode/
--- conflicted
+++ resolved
@@ -31,16 +31,10 @@
 
     # load custom evaluation space, see https://huggingface.co/spaces/pico-lm/perplexity
     perplexity = evaluate.load("pico-lm/perplexity")
-<<<<<<< HEAD
+
     dataset = load_dataset(paloma_config.dataset_name, split=paloma_config.dataset_split)["text"]
-=======
-
-    dataset = load_dataset(
-        paloma_config.dataset_name, split=paloma_config.dataset_split
-    )["text"]
 
     # compute perplexity score on Paloma dataset
->>>>>>> de2d3515
     perplexity_result = perplexity.compute(
         model_id=model_path,
         predictions=dataset,

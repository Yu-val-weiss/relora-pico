"""
Pico Evaluation Package

This package implements the evaluation pipeline for the Pico language model. It provides
functionality to evaluate model performance using various metrics and handles the complete
evaluation workflow.

We recommend that each evaluation metric should have its own config, and should be
implemented as a module in the `evaluation/tasks` directory that exposes a `run_<metric_name>` function.

NOTE: Out of the box we only support Paloma, but the structure is designed to be flexible and
you are meant to add whatever metrics you want. One of the main reasons we store out
the model in the HuggingFace format is so that its easy to use third-party evaluation
libraries/frameworks.
"""

from __future__ import annotations

import os
<<<<<<< HEAD
from typing import TYPE_CHECKING

import torch

if TYPE_CHECKING:
    from lightning.fabric import Fabric
    from torch import nn

    from src.config import CheckpointingConfig, EvaluationConfig

from .tasks.blimp import run_blimp_evaluation
from .tasks.paloma import run_paloma_evaluation
=======

import torch
from lightning.fabric import Fabric
from torch import nn
>>>>>>> de2d3515

from src.config import CheckpointingConfig, EvaluationConfig

from .tasks.paloma import run_paloma_evaluation


def run_evaluation(
    evaluation_config: EvaluationConfig,
    checkpointing_config: CheckpointingConfig,
    fabric: Fabric,
    model: nn.Module,
) -> None:
    """Run model evaluation using specified metrics in `evaluation_config`.

    This function orchestrates the complete evaluation pipeline by:
    1. Resolving the model checkpoint path (either specified or latest) to load the model from;
        during training, this is the path to the latest checkpoint in the run directory.
    2. Iterating over each evaluation metric, and running the corresponding evaluation function.
        NOTE: we suggest you follow the pattern of the Paloma evaluation function, and implement
        your own evaluation function for each metric in the `evaluation/tasks` directory.
    3. Aggregating results across all metrics in a dictionary, and returning it.

    Args:
        evaluation_config (EvaluationConfig): Configuration object containing:
            - metrics (List[str]): Metrics to evaluate; each metric should have its
                own config. Currently supported: ["paloma"];
            - paloma (PalomaConfig): Configuration for Paloma evaluation
                - max_length (int): Maximum sequence length
                - limit_eval_examples (Optional[int]): Number of examples to evaluate
        checkpointing_config (CheckpointingConfig): Configuration object containing:
        fabric (Fabric): Lightning Fabric instance
        model (nn.Module): Original model instance

    Returns:
        Dict[str, float]: Dictionary mapping metric names to their values
            Example: {"paloma": 3.45}

    Raises:
        ValueError: If an unsupported evaluation metric is requested

    Example:
        results = run_evaluation(
            EvaluationConfig(
                run_name="experiment_1",
                metrics=["paloma"],
                paloma=PalomaConfig(max_length=2048, batch_size=16)
            )
        )

    """

    fabric.barrier()

    model.to("cpu")  # Offloading model to CPU

    evaluation_results = {}

    # NOTE: Evaluation is only run on first processes to enable third-party evaluation libraries
    # to determine how to handle distributed evaluation.
    if fabric.global_rank == 0:
<<<<<<< HEAD
        if checkpointing_config.evaluation.load_checkpoint_path is not None:
            model_path = checkpointing_config.evaluation.load_checkpoint_path
        else:
            run_name = checkpointing_config.run_name
            model_path = (
                f"{os.getcwd()}/{checkpointing_config.runs_dir}/"
                f"{run_name}/{checkpointing_config.checkpoints_dir}/latest"
            )
=======
        run_name = checkpointing_config.run_name
        model_path = f"{os.getcwd()}/{checkpointing_config.runs_dir}/{run_name}/{checkpointing_config.checkpoints_dir}/latest"
>>>>>>> de2d3515
        os.makedirs(model_path, exist_ok=True)

        for metric in evaluation_config.metrics:
            # NOTE: add your own metrics here
            if metric == "paloma":
<<<<<<< HEAD
                eval_result = run_paloma_evaluation(model_path, evaluation_config.paloma)
            elif metric == "blimp":
                eval_result = run_blimp_evaluation(model_path, evaluation_config.blimp)
            else:
                raise ValueError(f"Metric {metric} not supported")

            evaluation_results[metric] = eval_result
=======
                evaluation_result = run_paloma_evaluation(
                    model_path, evaluation_config.paloma
                )
            else:
                raise ValueError(f"Metric {metric} not supported")

            evaluation_results[metric] = evaluation_result
>>>>>>> de2d3515

    torch.cuda.empty_cache()

    fabric.barrier()

    model.to(fabric.device)

    return evaluation_results<|MERGE_RESOLUTION|>--- conflicted
+++ resolved
@@ -17,28 +17,14 @@
 from __future__ import annotations
 
 import os
-<<<<<<< HEAD
-from typing import TYPE_CHECKING
-
-import torch
-
-if TYPE_CHECKING:
-    from lightning.fabric import Fabric
-    from torch import nn
-
-    from src.config import CheckpointingConfig, EvaluationConfig
-
-from .tasks.blimp import run_blimp_evaluation
-from .tasks.paloma import run_paloma_evaluation
-=======
 
 import torch
 from lightning.fabric import Fabric
 from torch import nn
->>>>>>> de2d3515
 
 from src.config import CheckpointingConfig, EvaluationConfig
 
+from .tasks.blimp import run_blimp_evaluation
 from .tasks.paloma import run_paloma_evaluation
 
 
@@ -96,25 +82,16 @@
     # NOTE: Evaluation is only run on first processes to enable third-party evaluation libraries
     # to determine how to handle distributed evaluation.
     if fabric.global_rank == 0:
-<<<<<<< HEAD
-        if checkpointing_config.evaluation.load_checkpoint_path is not None:
-            model_path = checkpointing_config.evaluation.load_checkpoint_path
-        else:
-            run_name = checkpointing_config.run_name
-            model_path = (
-                f"{os.getcwd()}/{checkpointing_config.runs_dir}/"
-                f"{run_name}/{checkpointing_config.checkpoints_dir}/latest"
-            )
-=======
         run_name = checkpointing_config.run_name
-        model_path = f"{os.getcwd()}/{checkpointing_config.runs_dir}/{run_name}/{checkpointing_config.checkpoints_dir}/latest"
->>>>>>> de2d3515
+        model_path = (
+            f"{os.getcwd()}/{checkpointing_config.runs_dir}/"
+            f"{run_name}/{checkpointing_config.checkpoints_dir}/latest"
+        )
         os.makedirs(model_path, exist_ok=True)
 
         for metric in evaluation_config.metrics:
             # NOTE: add your own metrics here
             if metric == "paloma":
-<<<<<<< HEAD
                 eval_result = run_paloma_evaluation(model_path, evaluation_config.paloma)
             elif metric == "blimp":
                 eval_result = run_blimp_evaluation(model_path, evaluation_config.blimp)
@@ -122,15 +99,6 @@
                 raise ValueError(f"Metric {metric} not supported")
 
             evaluation_results[metric] = eval_result
-=======
-                evaluation_result = run_paloma_evaluation(
-                    model_path, evaluation_config.paloma
-                )
-            else:
-                raise ValueError(f"Metric {metric} not supported")
-
-            evaluation_results[metric] = evaluation_result
->>>>>>> de2d3515
 
     torch.cuda.empty_cache()
 

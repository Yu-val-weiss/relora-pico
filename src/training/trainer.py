"""
Pico Language Model Trainer

This Trainer implements a minimalistic end-to-end training pipeline of the Pico language model with
distributed training support via Lightning Fabric. It provides a modular and configurable training
pipeline with the features:

    - Configuration Management: YAML-based configuration for all aspects of training
    - Distributed Training: Multi-GPU support via Lightning Fabric
    - Checkpointing: Regular model saving and training state recovery
    - Evaluation: Periodic model evaluation on validation datasets
    - Logging: Comprehensive metric tracking and experiment monitoring
    - Optimization: Support for gradient accumulation, clipping, and LR scheduling
"""

import logging
import os
from typing import Any, Dict

import lightning as L
import torch
import torch.nn.functional as F
from datasets import Dataset, load_dataset
from lightning.fabric.utilities.rank_zero import rank_zero_only

from src.checkpointing import (
    compute_learning_dynamics_states,
    load_checkpoint,
    save_checkpoint,
    save_evaluation_results,
    save_learning_dynamics_states,
)
from src.evaluation import run_evaluation
from src.model import Pico, ReLoRAPico
from src.training.utils import (
    initialize_configuration,
    initialize_dataloader,
    initialize_dataset,
    initialize_experiment_tracker,
    initialize_fabric,
    initialize_hf_checkpointing,
    initialize_logging,
    initialize_lr_scheduler,
    initialize_optimizer,
    initialize_run_dir,
    initialize_tokenizer,
    reset_optimizer_for_relora,
)


class Trainer:
    """This Trainer class implements a `train` method, which is the
    main entry point for training the Pico model. Before calling `train`, the Trainer class
    initializes the following:

        - Configuration loading and validation
        - Model, optimizer, and dataset setup
        - Logging and experiment tracking setup
        - Checkpoint management
    """

    def __init__(self, config_path: str):
        """
        Initializes the Trainer class. This Trainer class implements a `train` method, which is the
        main entry point for training the Pico model. Before calling `train`, the Trainer class
        initializes the following:

            - Configuration loading and validation
            - Model, optimizer, and dataset setup
            - Logging and experiment tracking setup
            - Checkpoint management

        Args:
            config_path (str): Path to the YAML configuration file containing any overrides.
        """

        ########################################################
        #
        # Basic Initialization of Configs, Data, Model, Optimizer, etc.
        #
        ########################################################

        # Setup Config
        self.configs = initialize_configuration(config_path)

        # Setup Run Directory (i.e. where we store checkpoints, logs, etc.)
        initialize_run_dir(checkpointing_config=self.configs["checkpointing"])

        # Setup Logger
        self.experiment_tracker = initialize_experiment_tracker(
            monitoring_config=self.configs["monitoring"],
            checkpointing_config=self.configs["checkpointing"],
        )

        # Setup Fabric
        self.fabric = initialize_fabric(
            training_config=self.configs["training"],
            experiment_tracker=self.experiment_tracker,
        )
        L.seed_everything(42, verbose=False)

        # Set up logging
        self.logger = initialize_logging(
            monitoring_config=self.configs["monitoring"],
            checkpointing_config=self.configs["checkpointing"],
            fabric=self.fabric,
        )

        # Setup Dataset, Tokenizer, and Dataloader
        self.train_dataset = initialize_dataset(self.configs["data"], self.fabric)
        self.train_dataloader = initialize_dataloader(
            data_config=self.configs["data"],
            training_config=self.configs["training"],
            fabric=self.fabric,
            dataset=self.train_dataset,
        )
        self.tokenizer = initialize_tokenizer(data_config=self.configs["data"])

        # Setup Model, Optimizer, and Dataloaders
        self.model = (
            ReLoRAPico(model_config=self.configs["model"], fabric=self.fabric)
            if self.configs["model"].relora is not None
            else Pico(model_config=self.configs["model"], fabric=self.fabric)
        )

        self.optimizer, self.optimizer_state_keys = initialize_optimizer(
            training_config=self.configs["training"], model=self.model
        )
        self.lr_scheduler = initialize_lr_scheduler(
            training_config=self.configs["training"], optimizer=self.optimizer
        )

        # Wrap with Fabric
        self.model, self.optimizer = self.fabric.setup(self.model, self.optimizer)
        self.train_dataloader = self.fabric.setup_dataloaders(
            self.train_dataloader, use_distributed_sampler=False
        )

        # Setup HuggingFace Checkpointing
        if self.configs["checkpointing"].save_checkpoint_repo_id is not None:
            initialize_hf_checkpointing(
                checkpointing_config=self.configs["checkpointing"], fabric=self.fabric
            )

        ########################################################
        #
        # Boilerplate to deal with loading/resuming from checkpoints
        #
        ########################################################

        self.should_load_checkpoint = self.configs["checkpointing"].training.auto_resume
        self.should_start_from_scratch = not self.should_load_checkpoint

        # Possibly load a checkpoint
        if self.should_load_checkpoint:
            resume_checkpoint = load_checkpoint(
                checkpointing_config=self.configs["checkpointing"],
                checkpoint_step="latest",
                fabric=self.fabric,
                model=self.model,
                optimizer=self.optimizer,
                lr_scheduler=self.lr_scheduler,
            )

            if resume_checkpoint is None:
                # If no checkpoint is found, we start from scratch
                self.should_start_from_scratch = True
            else:
                (
                    self.model,
                    self.optimizer,
                    self.lr_scheduler,
                    self.initial_batch_step,
                ) = resume_checkpoint

                # NOTE: We need to fast-forward the iterator to the correct step so that we can
                # continue from the correct batch of data we would have seen had training not
                # previously stopped.
                train_iterator = iter(self.train_dataloader)
                sub_batch_step = (
                    self.initial_batch_step
                    * self.configs["training"].optimization.gradient_accumulation_steps
                )
                for _ in range(sub_batch_step):
                    next(train_iterator)
                self.train_iterator = train_iterator

                # NOTE: Sychronizing processes after fast-forwarding iterator
                self.fabric.barrier()

        if self.should_start_from_scratch:
            self.initial_batch_step = 0
            self.train_iterator = iter(self.train_dataloader)

        ########################################################
        #
        # Helper flags used during training for checkpointing and evaluation
        #
        ########################################################

        # Helper flag to determine if we should evaluate the model
        self.should_evaluate = (
            self.configs["evaluation"].metrics is not None and len(self.configs["evaluation"].metrics) > 0
        )

        self.should_compute_learning_dynamics = (
            self.configs["checkpointing"].learning_dynamics.layer_suffixes is not None
            and len(self.configs["checkpointing"].learning_dynamics.layer_suffixes) > 0
        )

        if self.should_compute_learning_dynamics:
            if self.configs["checkpointing"].learning_dynamics.eval_data is not None:
                self.learning_dynamics_eval_dataset = load_dataset(
                    self.configs["checkpointing"].learning_dynamics.eval_data,
                    split="val",
                )
            else:
                self.learning_dynamics_eval_dataset = None

    def train(self) -> None:
        """Execute the main training workflow.

        This method orchestrates the complete training process by:
        1. Creating an initial checkpoint to save the starting state and evaluate the model as a
            baseline
        2. Running the main training loop via `_training_loop`
        3. Handling final checkpointing and evaluation

        The training progress is tracked through checkpoints and evaluations
        at intervals specified in the configuration.
        """

        ########################################################
        #
        # Initial Checkpointing and Evaluation
        #
        ########################################################

        # Save Initial Checkpoint -- If the checkpoint already exists, this performs a no-op
        save_checkpoint(
            configs=self.configs,
            checkpoint_step=self.initial_batch_step,
            fabric=self.fabric,
            model=self.model,
            optimizer=self.optimizer,
            lr_scheduler=self.lr_scheduler,
            tokenizer=self.tokenizer,
            upload_logs=False,
        )

        # Save Initial Evaluation Results
        if self.should_evaluate:
            if self.initial_batch_step == 0:
                evaluation_results = run_evaluation(
                    evaluation_config=self.configs["evaluation"],
                    checkpointing_config=self.configs["checkpointing"],
                    fabric=self.fabric,
                    model=self.model,
                )
                self._log_evaluation_results(evaluation_results, self.initial_batch_step)
                save_evaluation_results(
                    checkpointing_config=self.configs["checkpointing"],
                    fabric=self.fabric,
                    evaluation_results=evaluation_results,
                    checkpoint_step=self.initial_batch_step,
                )
            else:
                # NOTE: If the run crashed while evaluating, we need to restart the evaluation
                eval_results_path = os.path.join(
                    self.configs["checkpointing"].evaluation.eval_results_dir,
                    f"step_{self.initial_batch_step}.json",
                )
                if not os.path.exists(eval_results_path):
                    evaluation_results = run_evaluation(
                        evaluation_config=self.configs["evaluation"],
                        checkpointing_config=self.configs["checkpointing"],
                        fabric=self.fabric,
                        model=self.model,
                    )
                    self._log_evaluation_results(evaluation_results, self.initial_batch_step)
                    save_evaluation_results(
                        checkpointing_config=self.configs["checkpointing"],
                        fabric=self.fabric,
                        evaluation_results=evaluation_results,
                        checkpoint_step=self.initial_batch_step,
                    )

        ########################################################
        #
        # Main Training Loop (see `_training_loop` for details)
        #
        ########################################################

        if self.initial_batch_step < self.configs["training"].max_steps:
            self._log_training_configuration()
            final_step = self._training_loop()
        else:
            final_step = self.initial_batch_step

        ########################################################
        #
        # Final Checkpointing and Evaluation
        #
        ########################################################

        # Save Learning Dynamics States
        if self.should_compute_learning_dynamics:
            if self.learning_dynamics_eval_dataset is not None:
                self.log(f"Step {final_step} -- 📈 Saving Learning Dynamics")
                learning_dynamics_val_states = compute_learning_dynamics_states(
                    checkpointing_config=self.configs["checkpointing"],
                    fabric=self.fabric,
                    model=self.model,
                    dataset=self.learning_dynamics_eval_dataset,
                    compute_gradients=False,
                )
                save_learning_dynamics_states(
                    checkpointing_config=self.configs["checkpointing"],
                    fabric=self.fabric,
                    learning_dynamics_states=learning_dynamics_val_states,
                    checkpoint_step=final_step,
                    prefix="val",
                )

        # Handle checkpointing and final evaluation
        if final_step % self.configs["checkpointing"].save_every_n_steps != 0:
            self.log(f"Step {final_step} -- 💾 Saving Final Checkpoint")
            save_checkpoint(
                configs=self.configs,
                checkpoint_step=final_step,
                fabric=self.fabric,
                model=self.model,
                optimizer=self.optimizer,
                lr_scheduler=self.lr_scheduler,
                tokenizer=self.tokenizer,
            )

            # Final evaluation
            if self.should_evaluate:
                evaluation_results = run_evaluation(
                    evaluation_config=self.configs["evaluation"],
                    checkpointing_config=self.configs["checkpointing"],
                    fabric=self.fabric,
                    model=self.model,
                )
                self._log_evaluation_results(evaluation_results, final_step)
                save_evaluation_results(
                    checkpointing_config=self.configs["checkpointing"],
                    checkpoint_step=final_step,
                    fabric=self.fabric,
                    evaluation_results=evaluation_results,
                )

        self.log(f"🎉 Training complete! Final step: {final_step}")

        if final_step < self.configs["training"].max_steps:
            self.log(
                f"\t Note: Training stopped before max steps ({self.configs['training'].max_steps})",
                level=logging.WARNING,
            )

        # Cleanup distributed training
        self.fabric.barrier()
        if torch.cuda.is_available():
            torch.cuda.empty_cache()
            if torch.distributed.is_initialized():
                torch.distributed.destroy_process_group()

            del self.train_dataloader  # NOTE: shutting down worker nodes

        self.fabric.barrier()

    def _training_loop(self) -> int:
        """Execute the main training loop.

        This method orchestrates the core training loop and includes the following features:
            - Gradient accumulation
            - Gradient clipping
            - Periodic model evaluation and checkpointing
            - Learning Dynamics Checkpointing
            - Learning rate scheduling
            - Logging of training metrics including loss and learning rate
            - Handling of infinite/NaN losses

        Returns:
            int: The final step count reached during training.
                NOTE: A complete training run should match the configured max_steps.
        """
        # Setup training loop variables
        batch_step = self.initial_batch_step

        # NOTE: these are used to compute the average loss over a training interval.
        # This is more accurate than using the loss at the end of the interval.
        interval_loss = torch.tensor(0.0, device=self.fabric.device)
        interval_steps = torch.tensor(0, device=self.fabric.device)
        interval_inf_or_nan_count = torch.tensor(0, device=self.fabric.device)

        if self.should_compute_learning_dynamics:
            # NOTE: we basically re-construct the full batch here so that we can compute learning dynamics
            training_batch = {"input_ids": []}

        # NOTE: determine what sub-batch we should start from
        initial_sub_batch_step = (
            batch_step * self.configs["training"].optimization.gradient_accumulation_steps
        )

        relora_active = self.configs["model"].relora is not None

        relora_params = (
            [p for n, p in self.model.named_parameters() if p.requires_grad and "_lora" in n]
            if relora_active
            else []
        )

<<<<<<< HEAD
        for sub_batch_step, sub_batch in enumerate(self.train_iterator, start=initial_sub_batch_step):
            self.log(
                f"🪜 Batch step - {batch_step} -- sub batch step {sub_batch_step}"
                f" -- lr {self.lr_scheduler.get_last_lr()[0]:.2e}"
            )
=======
        ###############################################################
        #
        # Core loop starts here
        # NOTE: the ratio between sub_batch_step and batch_step
        # is the configured number of gradient_accumulation_steps
        # i.e. with 32 configured gradient accumulation steps,
        # there are 32 sub_batch_steps for each batch_step
        #
        ###############################################################

        for sub_batch_step, sub_batch in enumerate(
            self.train_iterator, start=initial_sub_batch_step
        ):
>>>>>>> adf6c1a7
            # NOTE: We want to store the entire training batch whenever we are computing learning dynamics
            # and we are at a checkpointing step.
            should_store_training_batch = self.should_compute_learning_dynamics and (
                batch_step % self.configs["checkpointing"].save_every_n_steps == 0
            )

            ########################################################
            #
            # Forward Pass
            #
            ########################################################

            _input_ids = torch.tensor(sub_batch["input_ids"], device=self.fabric.device)
            input_ids = _input_ids[:, :-1]
            labels = _input_ids[:, 1:]

            if should_store_training_batch:
                gathered_input_ids = self.fabric.all_gather(_input_ids)

                # NOTE: On multi-GPU, we need to reshape the input_ids to be a 2D tensor; on
                # a single GPU, the input_ids are already a 2D tensor.
                if self.fabric.world_size > 1:
                    gathered_input_ids = gathered_input_ids.reshape(-1, *gathered_input_ids.shape[2:])

                training_batch["input_ids"].extend(gathered_input_ids.tolist())

            # Forward pass
            model_output, _ = self.model(input_ids)
            model_output = model_output.transpose(1, 2)

            ########################################################
            #
            # Gradient accumulation
            #
            ########################################################

            should_accumulate_gradients = (sub_batch_step + 1) % self.configs[
                "training"
            ].optimization.gradient_accumulation_steps != 0

            with self.fabric.no_backward_sync(self.model, enabled=should_accumulate_gradients):
                loss = F.cross_entropy(model_output, labels)
                self.fabric.backward(
                    loss / self.configs["training"].optimization.gradient_accumulation_steps,
                    model=self.model,
                )

                if torch.isnan(loss) or torch.isinf(loss):
                    interval_inf_or_nan_count += 1
                else:
                    interval_loss += loss.item()
                    interval_steps += 1

            # NOTE: if we are not accumulating gradients, we should skip the logging and optimization steps
            if should_accumulate_gradients:
                continue

            ########################################################
            #
            # Logging
            #
            ########################################################

            if batch_step % self.configs["monitoring"].logging.log_every_n_steps == 0:
                self._log_training_metrics(
                    interval_loss=interval_loss,
                    interval_steps=interval_steps,
                    interval_inf_or_nan_count=interval_inf_or_nan_count,
                    batch_step=batch_step,
                )
                interval_loss = torch.tensor(0.0, device=self.fabric.device)
                interval_steps = torch.tensor(0, device=self.fabric.device)
                interval_inf_or_nan_count = torch.tensor(0, device=self.fabric.device)

            ########################################################
            #
            # Learning Dynamics Checkpointing
            #
            ########################################################

            if batch_step % self.configs["checkpointing"].save_every_n_steps == 0:
                if self.should_compute_learning_dynamics:
                    self.log(f"Step {batch_step} -- 📈 Saving Learning Dynamics")

                    # Training Batch Learning Dynamics
                    training_batch_dataset = Dataset.from_dict(training_batch)

                    learning_dynamics_train_states = compute_learning_dynamics_states(
                        checkpointing_config=self.configs["checkpointing"],
                        fabric=self.fabric,
                        model=self.model,
                        dataset=training_batch_dataset,
                        compute_gradients=True,
                    )

                    save_learning_dynamics_states(
                        checkpointing_config=self.configs["checkpointing"],
                        checkpoint_step=batch_step,
                        prefix="train",
                        fabric=self.fabric,
                        learning_dynamics_states=learning_dynamics_train_states,
                        learning_dynamics_dataset=training_batch_dataset,
                        tokenizer=self.tokenizer,
                    )
                    training_batch = {"input_ids": []}  # Resetting training_batch for next training batch

                    # Validation Data Learning Dynamics
                    if self.learning_dynamics_eval_dataset is not None:
                        learning_dynamics_val_states = compute_learning_dynamics_states(
                            checkpointing_config=self.configs["checkpointing"],
                            fabric=self.fabric,
                            model=self.model,
                            dataset=self.learning_dynamics_eval_dataset,
                            compute_gradients=False,
                        )
                        save_learning_dynamics_states(
                            checkpointing_config=self.configs["checkpointing"],
                            checkpoint_step=batch_step,
                            prefix="val",
                            fabric=self.fabric,
                            learning_dynamics_states=learning_dynamics_val_states,
                        )

            ########################################################
            #
            # Optimization step
            #
            ########################################################

            self.optimizer.step()
            self.optimizer.zero_grad()
            self.lr_scheduler.step()

            batch_step += 1

            ########################################################
            #
            # Training Checkpointing and evaluation
            #
            ########################################################

            if batch_step % self.configs["checkpointing"].save_every_n_steps == 0:
                self.log(f"Step {batch_step} -- 💾 Saving Checkpoint")
                save_checkpoint(
                    configs=self.configs,
                    checkpoint_step=batch_step,
                    fabric=self.fabric,
                    model=self.model,
                    optimizer=self.optimizer,
                    lr_scheduler=self.lr_scheduler,
                    tokenizer=self.tokenizer,
                )

                if self.should_evaluate:
                    evaluation_results = run_evaluation(
                        evaluation_config=self.configs["evaluation"],
                        checkpointing_config=self.configs["checkpointing"],
                        fabric=self.fabric,
                        model=self.model,
                    )
                    if evaluation_results is not None:
                        self._log_evaluation_results(evaluation_results, batch_step)
                        save_evaluation_results(
                            checkpointing_config=self.configs["checkpointing"],
                            fabric=self.fabric,
                            evaluation_results=evaluation_results,
                            checkpoint_step=batch_step,
                        )

            # relora reset if necessary
            can_reset_relora = relora_active and not should_accumulate_gradients  # only reset at full batch

            if (
                can_reset_relora
                and batch_step > self.configs["training"].optimization.lr_warmup_steps
                and batch_step % self.configs["model"].relora.reset_frequency == 1
            ):
                self.log(f"Resetting ReLoRA and optimizer at step {batch_step}")
                self.log(f"├── Current learning rate is {self.lr_scheduler.get_last_lr()[0]:.2e}")

                self.log("├── Performing ReLoRA reset...")
                self.model.merge_and_reinit()
                self.log("├── ReLoRA reset successfully!")

                self.log("├── Performing optimizer reset...")
                reset_optimizer_for_relora(
                    self.optimizer,
                    reset_params=relora_params,
                    optimizer_state_keys=self.optimizer_state_keys,
                )
                self.log("└── Optimizer reset successfully!")

            # Break if we've reached training steps
            if batch_step >= self.configs["training"].max_steps:
                break

        return batch_step

    ########################################################
    #
    # Trainer Logging Functinalities
    #
    ########################################################

    def _log_training_metrics(
        self,
        interval_loss: torch.Tensor,
        interval_steps: torch.Tensor,
        interval_inf_or_nan_count: torch.Tensor,
        batch_step: int,
    ):
        """
        Gathers together the training metrics computed across all processes in distributed training
        and logs them in a tree-style format.
        """
        gathered_interval_loss = self.fabric.all_reduce(interval_loss, reduce_op="sum").item()
        gathered_interval_inf_or_nan_count = self.fabric.all_reduce(
            interval_inf_or_nan_count, reduce_op="sum"
        ).item()
        gathered_interval_steps = self.fabric.all_reduce(interval_steps, reduce_op="sum").item()

        avg_loss = (
            gathered_interval_loss / gathered_interval_steps if gathered_interval_steps > 0 else float("inf")
        )

        self.fabric.log("train/loss", avg_loss, step=batch_step)
        self.fabric.log(
            "trainer/inf_or_nan_count",
            gathered_interval_inf_or_nan_count,
            step=batch_step,
        )
        self.fabric.log(
            "trainer/learning_rate",
            self.lr_scheduler.get_last_lr()[0],
            step=batch_step,
        )

        # Log to console in tree format
        self.log(f"Step {batch_step} -- 🔄 Training Metrics")
        self.log(f"├── Loss: {avg_loss:.4f}")
        self.log(f"├── Learning Rate: {self.lr_scheduler.get_last_lr()[0]:.2e}")
        self.log(f"└── Inf/NaN count: {gathered_interval_inf_or_nan_count}")

    def _log_evaluation_results(self, evaluation_results: Dict[str, Any], batch_step: int):
        """Log model evaluation metrics to experiment tracking system and console."""
        if self.fabric.global_rank == 0:
            self.log(f"Step {batch_step} -- 📊 Evaluation Results")
            for i, (metric, result) in enumerate(evaluation_results.items()):
                prefix = "└──" if i == len(evaluation_results) - 1 else "├──"
                self.log(f"{prefix} {metric}: {result}")
                self.fabric.log(f"eval/{metric}", result, step=batch_step)

    def _log_training_configuration(self):
        """Log training configuration details including model, hardware, and batch settings."""
        total_params = sum(p.numel() for p in self.model.parameters())
        trainable_params = sum(p.numel() for p in self.model.parameters() if p.requires_grad)
        global_batch_size = self.configs["data"].dataloader.batch_size
        per_device_batch_size = self.train_dataloader.batch_size
        gradient_accumulation_steps = self.configs["training"].optimization.gradient_accumulation_steps
        relora = self.configs["model"].relora

        device_type = ""
        fabric_device = str(self.fabric.device)
        if torch.cuda.is_available() and "cuda" in fabric_device:
            device_type = torch.cuda.get_device_name(self.fabric.device)
        elif torch.backends.mps.is_available() and "mps" in fabric_device:
            device_type = "MPS (Apple Silicon)"
        else:
            device_type = "CPU"

        self.log("=" * 50)
        self.log("✨ Training Configuration")
        self.log("=" * 50)
        self.log(f"Starting from step: {self.initial_batch_step}")
        self.log("Model Setup:")
        self.log(f"└─ Total Parameters: {total_params:,}")
        self.log(f"└─ Trainable Parameters: {trainable_params:,}")
        if relora is not None:
            self.log("Using ReLoRA!")
            self.log(f"└─ Targeting modules: {', '.join(relora.target_modules)}")
            self.log(f"└─ Reset frequency: {relora.reset_frequency}")
            self.log(f"└─ LoRA Rank (r): {relora.r}")
            if relora.lora_only:
                self.log("└─ Using only LoRA modules, will not perform merge-and-reinit.")
        self.log("Distributed Setup:")
        self.log(f"└─ Number of Devices: {self.fabric.world_size}")
        self.log(f"└─ Device Type: {device_type}")
        self.log("Batch Size Configuration:")
        self.log(f"└─ Global Batch Size: {global_batch_size}")
        self.log(f"└─ Per Device Batch Size: {per_device_batch_size}")
        self.log(f"└─ Gradient Accumulation Steps: {gradient_accumulation_steps}")
        self.log("=" * 50)

    @rank_zero_only
    def log(self, msg: str, level: int = logging.INFO) -> None:
        """Log messages only from rank zero process."""
        self.logger.log(level, msg)<|MERGE_RESOLUTION|>--- conflicted
+++ resolved
@@ -412,27 +412,21 @@
             else []
         )
 
-<<<<<<< HEAD
+        ###############################################################
+        #
+        # Core loop starts here
+        # NOTE: the ratio between sub_batch_step and batch_step
+        # is the configured number of gradient_accumulation_steps
+        # i.e. with 32 configured gradient accumulation steps,
+        # there are 32 sub_batch_steps for each batch_step
+        #
+        ###############################################################
+
         for sub_batch_step, sub_batch in enumerate(self.train_iterator, start=initial_sub_batch_step):
             self.log(
                 f"🪜 Batch step - {batch_step} -- sub batch step {sub_batch_step}"
                 f" -- lr {self.lr_scheduler.get_last_lr()[0]:.2e}"
             )
-=======
-        ###############################################################
-        #
-        # Core loop starts here
-        # NOTE: the ratio between sub_batch_step and batch_step
-        # is the configured number of gradient_accumulation_steps
-        # i.e. with 32 configured gradient accumulation steps,
-        # there are 32 sub_batch_steps for each batch_step
-        #
-        ###############################################################
-
-        for sub_batch_step, sub_batch in enumerate(
-            self.train_iterator, start=initial_sub_batch_step
-        ):
->>>>>>> adf6c1a7
             # NOTE: We want to store the entire training batch whenever we are computing learning dynamics
             # and we are at a checkpointing step.
             should_store_training_batch = self.should_compute_learning_dynamics and (

"""
Pico Language Model Trainer

This Trainer implements a minimalistic end-to-end training pipeline of the Pico language model with
distributed training support via Lightning Fabric. It provides a modular and configurable training
pipeline with the features:

    - Configuration Management: YAML-based configuration for all aspects of training
    - Distributed Training: Multi-GPU support via Lightning Fabric
    - Checkpointing: Regular model saving and training state recovery
    - Evaluation: Periodic model evaluation on validation datasets
    - Logging: Comprehensive metric tracking and experiment monitoring
    - Optimization: Support for gradient accumulation, clipping, and LR scheduling
"""

import logging
import os
from typing import Any, Dict

import lightning as L
import torch
import torch.nn.functional as F
from datasets import Dataset, load_dataset
from lightning.fabric.utilities.rank_zero import rank_zero_only

<<<<<<< HEAD
=======
from src.training.utils import (
    initialize_run_dir,
    initialize_fabric,
    initialize_configuration,
    initialize_dataset,
    initialize_tokenizer,
    initialize_dataloader,
    initialize_lr_scheduler,
    initialize_hf_checkpointing,
    initialize_experiment_tracker,
    initialize_logging,
    initialize_optimizer,
)
>>>>>>> dd603382
from src.checkpointing import (
    compute_learning_dynamics_states,
    load_checkpoint,
    save_checkpoint,
    save_evaluation_results,
    save_learning_dynamics_states,
)
from src.evaluation import run_evaluation
from src.model import Pico, ReLoRAPico
from src.training.utils import (
    initialize_checkpointing,
    initialize_configuration,
    initialize_dataloader,
    initialize_dataset,
    initialize_experiment_tracker,
    initialize_fabric,
    initialize_logging,
    initialize_lr_scheduler,
    initialize_optimizer,
    initialize_run_dir,
    initialize_tokenizer,
    reset_optimizer_for_relora,
)


class Trainer:
    """This Trainer class implements a `train` method, which is the
    main entry point for training the Pico model. Before calling `train`, the Trainer class
    initializes the following:

        - Configuration loading and validation
        - Model, optimizer, and dataset setup
        - Logging and experiment tracking setup
        - Checkpoint management
    """

    def __init__(self, config_path: str):
        """
        Initializes the Trainer class. This Trainer class implements a `train` method, which is the
        main entry point for training the Pico model. Before calling `train`, the Trainer class
        initializes the following:

            - Configuration loading and validation
            - Model, optimizer, and dataset setup
            - Logging and experiment tracking setup
            - Checkpoint management

        Args:
            config_path (str): Path to the YAML configuration file containing any overrides.
        """

        ########################################################
        #
        # Basic Initialization of Configs, Data, Model, Optimizer, etc.
        #
        ########################################################

        # Setup Config
        self.configs = initialize_configuration(config_path)

        # Setup Run Directory (i.e. where we store checkpoints, logs, etc.)
        initialize_run_dir(checkpointing_config=self.configs["checkpointing"])

        # Setup Logger
        self.experiment_tracker = initialize_experiment_tracker(
            monitoring_config=self.configs["monitoring"],
            checkpointing_config=self.configs["checkpointing"],
        )

        # Setup Fabric
        self.fabric = initialize_fabric(
            training_config=self.configs["training"],
            experiment_tracker=self.experiment_tracker,
        )
        L.seed_everything(42, verbose=False)

        # Set up logging
        self.logger = initialize_logging(
            monitoring_config=self.configs["monitoring"],
            checkpointing_config=self.configs["checkpointing"],
            fabric=self.fabric,
        )

        # Setup Dataset, Tokenizer, and Dataloader
        self.train_dataset = initialize_dataset(self.configs["data"], self.fabric)
        self.train_dataloader = initialize_dataloader(
            data_config=self.configs["data"],
            training_config=self.configs["training"],
            fabric=self.fabric,
            dataset=self.train_dataset,
        )
        self.tokenizer = initialize_tokenizer(data_config=self.configs["data"])

        # Setup Model, Optimizer, and Dataloaders
        relora_conf = self.configs["model"].relora
        use_relora = relora_conf is not None
        self.model = (
            ReLoRAPico(model_config=self.configs["model"], fabric=self.fabric)
            if use_relora
            else Pico(model_config=self.configs["model"], fabric=self.fabric)
        )

        self.optimizer, self.optimizer_state_keys = initialize_optimizer(
            training_config=self.configs["training"], model=self.model
        )
        self.lr_scheduler = initialize_lr_scheduler(
            training_config=self.configs["training"], optimizer=self.optimizer
        )

        # Wrap with Fabric
        self.model, self.optimizer = self.fabric.setup(self.model, self.optimizer)
<<<<<<< HEAD
        self.train_dataloader = self.fabric.setup_dataloaders(self.train_dataloader)

        # Setup Checkpointing
        initialize_checkpointing(checkpointing_config=self.configs["checkpointing"], fabric=self.fabric)
        self.fabric.barrier()
=======
        self.train_dataloader = self.fabric.setup_dataloaders(
            self.train_dataloader, use_distributed_sampler=False
        )

        # Setup HuggingFace Checkpointing
        if self.configs["checkpointing"].save_checkpoint_repo_id is not None:
            initialize_hf_checkpointing(
                checkpointing_config=self.configs["checkpointing"], fabric=self.fabric
            )
>>>>>>> dd603382

        ########################################################
        #
        # Boilerplate to deal with loading/resuming from checkpoints
        #
        ########################################################

        self.should_load_checkpoint = self.configs["checkpointing"].training.auto_resume
        self.should_start_from_scratch = not self.should_load_checkpoint

        # Possibly load a checkpoint
        if self.should_load_checkpoint:
            resume_checkpoint = load_checkpoint(
                checkpointing_config=self.configs["checkpointing"],
                checkpoint_step="latest",
                fabric=self.fabric,
                model=self.model,
                optimizer=self.optimizer,
                lr_scheduler=self.lr_scheduler,
            )

            if resume_checkpoint is None:
                # If no checkpoint is found, we start from scratch
                self.should_start_from_scratch = True
            else:
                (
                    self.model,
                    self.optimizer,
                    self.lr_scheduler,
                    self.initial_batch_step,
                ) = resume_checkpoint

                # NOTE: We need to fast-forward the iterator to the correct step so that we can
                # continue from the correct batch of data we would have seen had training not
                # previously stopped.
                train_iterator = iter(self.train_dataloader)
                sub_batch_step = (
                    self.initial_batch_step
                    * self.configs["training"].optimization.gradient_accumulation_steps
                )
                for _ in range(sub_batch_step):
                    next(train_iterator)
                self.train_iterator = train_iterator

                # NOTE: Sychronizing processes after fast-forwarding iterator
                self.fabric.barrier()

        if self.should_start_from_scratch:
            self.initial_batch_step = 0
            self.train_iterator = iter(self.train_dataloader)

        ########################################################
        #
        # Helper flags used during training for checkpointing and evaluation
        #
        ########################################################

        # Helper flag to determine if we should evaluate the model
        self.should_evaluate = (
            self.configs["evaluation"].metrics is not None and len(self.configs["evaluation"].metrics) > 0
        )

        self.should_compute_learning_dynamics = (
            self.configs["checkpointing"].learning_dynamics.layer_suffixes is not None
            and len(self.configs["checkpointing"].learning_dynamics.layer_suffixes) > 0
        )

        if self.should_compute_learning_dynamics:
            if self.configs["checkpointing"].learning_dynamics.eval_data_batch is not None:
                self.learning_dynamics_eval_dataset = load_dataset(
                    self.configs["checkpointing"].learning_dynamics.eval_data,
                    split="val",
                )
            else:
                self.learning_dynamics_eval_dataset = None

    def train(self) -> None:
        """Execute the main training workflow.

        This method orchestrates the complete training process by:
        1. Creating an initial checkpoint to save the starting state and evaluate the model as a
            baseline
        2. Running the main training loop via `_training_loop`
        3. Handling final checkpointing and evaluation

        The training progress is tracked through checkpoints and evaluations
        at intervals specified in the configuration.
        """

        ########################################################
        #
        # Initial Checkpointing and Evaluation
        #
        ########################################################

        # Save Initial Checkpoint -- If the checkpoint already exists, this performs a no-op
        save_checkpoint(
            configs=self.configs,
            checkpoint_step=self.initial_batch_step,
            fabric=self.fabric,
            model=self.model,
            optimizer=self.optimizer,
            lr_scheduler=self.lr_scheduler,
            tokenizer=self.tokenizer,
            upload_logs=False,
        )

        # Save Initial Evaluation Results
        if self.should_evaluate:
            if self.initial_batch_step == 0:
                evaluation_results = run_evaluation(
                    evaluation_config=self.configs["evaluation"],
                    checkpointing_config=self.configs["checkpointing"],
                    fabric=self.fabric,
                    model=self.model,
                )
                self._log_evaluation_results(evaluation_results, self.train_start_gradient_step)
                save_evaluation_results(
                    checkpointing_config=self.configs["checkpointing"],
                    fabric=self.fabric,
                    evaluation_results=evaluation_results,
                    checkpoint_step=self.initial_batch_step,
                )
            else:
                # NOTE: If the run crashed while evaluating, we need to restart the evaluation
                eval_results_path = os.path.join(
                    self.configs["checkpointing"].evaluation.eval_results_dir,
                    f"step_{self.initial_batch_step}.json",
                )
                if not os.path.exists(eval_results_path):
                    evaluation_results = run_evaluation(
                        evaluation_config=self.configs["evaluation"],
                        checkpointing_config=self.configs["checkpointing"],
                        fabric=self.fabric,
                        model=self.model,
                    )
                    self._log_evaluation_results(evaluation_results, self.train_start_gradient_step)
                    save_evaluation_results(
                        checkpointing_config=self.configs["checkpointing"],
                        fabric=self.fabric,
                        evaluation_results=evaluation_results,
                        checkpoint_step=self.initial_batch_step,
                    )

        ########################################################
        #
        # Main Training Loop (see `_training_loop` for details)
        #
        ########################################################

        if self.initial_batch_step < self.configs["training"].max_steps:
            self._log_training_configuration()
<<<<<<< HEAD

=======
>>>>>>> dd603382
            final_step = self._training_loop()
        else:
            final_step = self.initial_batch_step

        ########################################################
        #
        # Final Checkpointing and Evaluation
        #
        ########################################################

        # Save Learning Dynamics States
        if self.should_compute_learning_dynamics:
            if self.learning_dynamics_eval_dataset is not None:
                self.log(f"Step {final_step} -- 📈 Saving Learning Dynamics")
                learning_dynamics_val_states = compute_learning_dynamics_states(
                    checkpointing_config=self.configs["checkpointing"],
                    fabric=self.fabric,
                    model=self.model,
                    dataset=self.learning_dynamics_eval_dataset,
                    compute_gradients=False,
                )
                save_learning_dynamics_states(
                    checkpointing_config=self.configs["checkpointing"],
                    fabric=self.fabric,
                    learning_dynamics_states=learning_dynamics_val_states,
                    checkpoint_step=final_step,
                    prefix="val",
                )

        # Handle checkpointing and final evaluation
        if final_step % self.configs["checkpointing"].save_every_n_steps != 0:
            self.log(f"Step {final_step} -- 💾 Saving Final Checkpoint")
            save_checkpoint(
                configs=self.configs,
                checkpoint_step=final_step,
                fabric=self.fabric,
                model=self.model,
                optimizer=self.optimizer,
                lr_scheduler=self.lr_scheduler,
                tokenizer=self.tokenizer,
            )

            # Final evaluation
            if self.should_evaluate:
                evaluation_results = run_evaluation(
                    evaluation_config=self.configs["evaluation"],
                    checkpointing_config=self.configs["checkpointing"],
                    fabric=self.fabric,
                    model=self.model,
                )
                self._log_evaluation_results(evaluation_results, final_step)
                save_evaluation_results(
                    checkpointing_config=self.configs["checkpointing"],
                    checkpoint_step=final_step,
                    fabric=self.fabric,
                    evaluation_results=evaluation_results,
                )

        self.log(f"🎉 Training complete! Final step: {final_step}")

        if final_step < self.configs["training"].max_steps:
            self.log(
                f"\t Note: Training stopped before max steps ({self.configs['training'].max_steps})",
                level=logging.WARNING,
            )

        # Cleanup distributed training
        self.fabric.barrier()
        if torch.cuda.is_available():
            torch.cuda.empty_cache()
            if torch.distributed.is_initialized():
                torch.distributed.destroy_process_group()

            del self.train_dataloader  # NOTE: shutting down worker nodes

        self.fabric.barrier()

    def _log_training_configuration(self):
        """Log training configuration details including model, hardware, and batch settings."""
        total_params = sum(p.numel() for p in self.model.parameters())
        trainable_params = sum(p.numel() for p in self.model.parameters() if p.requires_grad)
        global_batch_size = self.configs["data"].dataloader.batch_size
        per_device_batch_size = self.train_dataloader.batch_size
        gradient_accumulation_steps = self.configs["training"].optimization.gradient_accumulation_steps
        relora = self.configs["model"].relora

        device_type = ""
        fabric_device = str(self.fabric.device)
        if torch.cuda.is_available() and "cuda" in fabric_device:
            device_type = torch.cuda.get_device_name(self.fabric.device)
        elif torch.backends.mps.is_available() and "mps" in fabric_device:
            device_type = "MPS"
        else:
            device_type = "CPU"

        self.log("=" * 50)
        self.log("✨ Training Configuration")
        self.log("=" * 50)
        self.log(f"Starting from step: {self.initial_batch_step}")
        self.log("Model Setup:")
        self.log(f"└─ Total Parameters: {total_params:,}")
        self.log(f"└─ Trainable Parameters: {trainable_params:,}")
        if relora is not None:
            self.log("Using ReLoRA!")
            self.log(f"└─ Targeting modules: {', '.join(relora.target_modules)}")
            self.log(f"└─ Reset frequency: {relora.reset_frequency}")
            if relora.lora_only:
                self.log("└─ Using only LoRA modules, will not perform merge-and-reinit.")
        self.log("Distributed Setup:")
        self.log(f"└─ Number of Devices: {self.fabric.world_size}")
        self.log(f"└─ Device Type: {device_type}")
        self.log("Batch Size Configuration:")
        self.log(f"└─ Global Batch Size: {global_batch_size}")
        self.log(f"└─ Per Device Batch Size: {per_device_batch_size}")
        self.log(f"└─ Gradient Accumulation Steps: {gradient_accumulation_steps}")
        self.log("=" * 50)

    def _training_loop(self) -> int:
        """Execute the main training loop.

        This method orchestrates the core training loop and includes the following features:
            - Gradient accumulation
            - Gradient clipping
            - Periodic model evaluation and checkpointing
            - Learning Dynamics Checkpointing
            - Learning rate scheduling
            - Logging of training metrics including loss and learning rate
            - Handling of infinite/NaN losses

        Returns:
            int: The final step count reached during training.
                NOTE: A complete training run should match the configured max_steps.
        """
        # Setup training loop variables
        batch_step = self.initial_batch_step

        # NOTE: these are used to compute the average loss over a training interval.
        # This is more accurate than using the loss at the end of the interval.
        interval_loss = torch.tensor(0.0, device=self.fabric.device)
        interval_steps = torch.tensor(0, device=self.fabric.device)
        interval_inf_or_nan_count = torch.tensor(0, device=self.fabric.device)

        if self.should_compute_learning_dynamics:
            # NOTE: we basically re-construct the full batch here so that we can compute learning dynamics
            training_batch = {"input_ids": []}

        # NOTE: determine what sub-batch we should start from
        initial_sub_batch_step = (
            batch_step * self.configs["training"].optimization.gradient_accumulation_steps
        )

        relora_active = self.configs["model"].relora is not None

        relora_params = (
            [p for n, p in self.model.named_parameters() if p.requires_grad and "_lora" in n]
            if relora_active
            else []
        )

<<<<<<< HEAD
        for sub_batch_step, sub_batch in enumerate(self.train_iterator, start=initial_sub_batch_step):
=======
        for sub_batch_step, sub_batch in enumerate(
            self.train_iterator, start=initial_sub_batch_step
        ):
            # NOTE: We want to store the entire training batch whenever we are computing learning dynamics
            # and we are at a checkpointing step.
            should_store_training_batch = self.should_compute_learning_dynamics and (
                batch_step % self.configs["checkpointing"].save_every_n_steps == 0
            )

>>>>>>> dd603382
            ########################################################
            #
            # Forward Pass
            #
            ########################################################

            _input_ids = torch.tensor(sub_batch["input_ids"], device=self.fabric.device)
            input_ids = _input_ids[:, :-1]
            labels = _input_ids[:, 1:]

            if should_store_training_batch:
                gathered_input_ids = self.fabric.all_gather(_input_ids)

                # NOTE: On multi-GPU, we need to reshape the input_ids to be a 2D tensor; on
                # a single GPU, the input_ids are already a 2D tensor.
                if self.fabric.world_size > 1:
                    gathered_input_ids = gathered_input_ids.reshape(
                        -1, *gathered_input_ids.shape[2:]
                    )

                training_batch["input_ids"].extend(gathered_input_ids.tolist())

            # Forward pass
            model_output, _ = self.model(input_ids)
            model_output = model_output.transpose(1, 2)

            ########################################################
            #
            # Gradient accumulation
            #
            ########################################################

            should_accumulate_gradients = (sub_batch_step + 1) % self.configs[
                "training"
            ].optimization.gradient_accumulation_steps != 0

            with self.fabric.no_backward_sync(self.model, enabled=should_accumulate_gradients):
                loss = F.cross_entropy(model_output, labels)
                self.fabric.backward(
<<<<<<< HEAD
                    loss / self.configs["training"].optimization.gradient_accumulation_steps
=======
                    loss
                    / self.configs["training"].optimization.gradient_accumulation_steps,
                    model=self.model,
>>>>>>> dd603382
                )

                if torch.isnan(loss) or torch.isinf(loss):
                    interval_inf_or_nan_count += 1
                else:
                    interval_loss += loss.item()
                    interval_steps += 1

            # NOTE: if we are not accumulating gradients, we should skip the logging and optimization steps
            if should_accumulate_gradients:
                continue

            ########################################################
            #
            # Logging
            #
            ########################################################

            if batch_step % self.configs["monitoring"].logging.log_every_n_steps == 0:
                self._log_training_metrics(
                    interval_loss=interval_loss,
                    interval_steps=interval_steps,
                    interval_inf_or_nan_count=interval_inf_or_nan_count,
                    batch_step=batch_step,
                )
                interval_loss = torch.tensor(0.0, device=self.fabric.device)
                interval_steps = torch.tensor(0, device=self.fabric.device)
                interval_inf_or_nan_count = torch.tensor(0, device=self.fabric.device)

            ########################################################
            #
            # Learning Dynamics Checkpointing
            #
            ########################################################

            if batch_step % self.configs["checkpointing"].save_every_n_steps == 0:
                if self.should_compute_learning_dynamics:
                    self.log(f"Step {batch_step} -- 📈 Saving Learning Dynamics")

                    # Training Batch Learning Dynamics
                    training_batch_dataset = Dataset.from_dict(training_batch)

                    learning_dynamics_train_states = compute_learning_dynamics_states(
                        checkpointing_config=self.configs["checkpointing"],
                        fabric=self.fabric,
                        model=self.model,
                        dataset=training_batch_dataset,
                        compute_gradients=True,
                    )

                    save_learning_dynamics_states(
                        checkpointing_config=self.configs["checkpointing"],
                        checkpoint_step=batch_step,
                        prefix="train",
                        fabric=self.fabric,
                        learning_dynamics_states=learning_dynamics_train_states,
                        learning_dynamics_dataset=training_batch_dataset,
                        tokenizer=self.tokenizer,
                    )
                    training_batch = {
                        "input_ids": []
                    }  # Resetting training_batch for next training batch

                    # Validation Data Learning Dynamics
                    if self.learning_dynamics_eval_dataset is not None:
                        learning_dynamics_val_states = compute_learning_dynamics_states(
                            checkpointing_config=self.configs["checkpointing"],
                            fabric=self.fabric,
                            model=self.model,
                            dataset=self.learning_dynamics_eval_dataset,
                            compute_gradients=False,
                        )
                        save_learning_dynamics_states(
                            checkpointing_config=self.configs["checkpointing"],
                            checkpoint_step=batch_step,
                            prefix="val",
                            fabric=self.fabric,
                            learning_dynamics_states=learning_dynamics_val_states,
                        )

            ########################################################
            #
            # Optimization step
            #
            ########################################################

            self.optimizer.step()
            self.optimizer.zero_grad()
            self.lr_scheduler.step()

            batch_step += 1

            ########################################################
            #
            # Training Checkpointing and evaluation
            #
            ########################################################

            if batch_step % self.configs["checkpointing"].save_every_n_steps == 0:
                self.log(f"Step {batch_step} -- 💾 Saving Checkpoint")
                save_checkpoint(
                    configs=self.configs,
                    checkpoint_step=batch_step,
                    fabric=self.fabric,
                    model=self.model,
                    optimizer=self.optimizer,
                    lr_scheduler=self.lr_scheduler,
                    tokenizer=self.tokenizer,
                )

                if self.should_evaluate:
                    evaluation_results = run_evaluation(
                        evaluation_config=self.configs["evaluation"],
                        checkpointing_config=self.configs["checkpointing"],
                        fabric=self.fabric,
                        model=self.model,
                    )
                    if evaluation_results is not None:
                        self._log_evaluation_results(evaluation_results, batch_step)
                        save_evaluation_results(
                            checkpointing_config=self.configs["checkpointing"],
                            fabric=self.fabric,
                            evaluation_results=evaluation_results,
                            checkpoint_step=batch_step,
                        )

<<<<<<< HEAD
                self.fabric.barrier()  # Final sync before continuing training

            # relora reset if necessary
            can_reset_relora = relora_active and not should_accumulate_gradients

            if (
                can_reset_relora
                and batch_step > self.configs["training"].optimization.lr_warmup_steps
                and batch_step % self.configs["model"].relora.reset_frequency == 1
            ):
                self.log(f"Resetting ReLoRA and optimizer at step {batch_step}")
                self.log(f"├── Current learning rate is {self.lr_scheduler.get_last_lr()[0]:.2e}")

                self.log("├── Performing ReLoRA reset...")
                self.model.merge_and_reinit()
                self.log("├── ReLoRA reset successfully!")

                self.log("├── Performing optimizer reset...")
                reset_optimizer_for_relora(
                    self.optimizer,
                    reset_params=relora_params,
                    optimizer_state_keys=self.optimizer_state_keys,
                )
                self.log("└── Optimizer reset successfully!")

=======
>>>>>>> dd603382
            # Break if we've reached training steps
            if batch_step >= self.configs["training"].max_steps:
                break

        return batch_step

    ########################################################
    #
    # Trainer Logging Functinalities
    #
    ########################################################

    def _log_training_metrics(
        self,
        interval_loss: torch.Tensor,
        interval_steps: torch.Tensor,
        interval_inf_or_nan_count: torch.Tensor,
        batch_step: int,
    ):
        """
        Gathers together the training metrics computed across all processes in distributed training
        and logs them in a tree-style format.
        """
        gathered_interval_loss = self.fabric.all_reduce(interval_loss, reduce_op="sum").item()
        gathered_interval_inf_or_nan_count = self.fabric.all_reduce(
            interval_inf_or_nan_count, reduce_op="sum"
        ).item()
        gathered_interval_steps = self.fabric.all_reduce(interval_steps, reduce_op="sum").item()

        avg_loss = (
            gathered_interval_loss / gathered_interval_steps if gathered_interval_steps > 0 else float("inf")
        )

        self.fabric.log("train/loss", avg_loss, step=batch_step)
        self.fabric.log(
            "trainer/inf_or_nan_count",
            gathered_interval_inf_or_nan_count,
            step=batch_step,
        )
        self.fabric.log(
            "trainer/learning_rate",
            self.lr_scheduler.get_last_lr()[0],
            step=batch_step,
        )

        # Log to console in tree format
        self.log(f"Step {batch_step} -- 🔄 Training Metrics")
        self.log(f"├── Loss: {avg_loss:.4f}")
        self.log(f"├── Learning Rate: {self.lr_scheduler.get_last_lr()[0]:.2e}")
        self.log(f"└── Inf/NaN count: {gathered_interval_inf_or_nan_count}")

    def _log_evaluation_results(self, evaluation_results: Dict[str, Any], batch_step: int):
        """Log model evaluation metrics to experiment tracking system and console."""
        if self.fabric.global_rank == 0:
            self.log(f"Step {batch_step} -- 📊 Evaluation Results")
            for i, (metric, result) in enumerate(evaluation_results.items()):
                prefix = "└──" if i == len(evaluation_results) - 1 else "├──"
                self.log(f"{prefix} {metric}: {result}")
                self.fabric.log(f"eval/{metric}", result, step=batch_step)

    def _log_training_configuration(self):
        """Log training configuration details including model, hardware, and batch settings."""
        total_params = sum(p.numel() for p in self.model.parameters())
        trainable_params = sum(
            p.numel() for p in self.model.parameters() if p.requires_grad
        )
        global_batch_size = self.configs["data"].dataloader.batch_size
        per_device_batch_size = self.train_dataloader.batch_size
        gradient_accumulation_steps = self.configs[
            "training"
        ].optimization.gradient_accumulation_steps

        device_type = ""
        fabric_device = str(self.fabric.device)
        if torch.cuda.is_available() and "cuda" in fabric_device:
            device_type = torch.cuda.get_device_name(self.fabric.device)
        elif torch.backends.mps.is_available() and "mps" in fabric_device:
            device_type = "MPS (Apple Silicon)"
        else:
            device_type = "CPU"

        self.log("=" * 50)
        self.log("✨ Training Configuration")
        self.log("=" * 50)
        self.log(f"Starting from step: {self.initial_batch_step}")
        self.log("Model Setup:")
        self.log(f"└─ Total Parameters: {total_params:,}")
        self.log(f"└─ Trainable Parameters: {trainable_params:,}")
        self.log("Distributed Setup:")
        self.log(f"└─ Number of Devices: {self.fabric.world_size}")
        self.log(f"└─ Device Type: {device_type}")
        self.log("Batch Size Configuration:")
        self.log(f"└─ Global Batch Size: {global_batch_size}")
        self.log(f"└─ Per Device Batch Size: {per_device_batch_size}")
        self.log(f"└─ Gradient Accumulation Steps: {gradient_accumulation_steps}")
        self.log("=" * 50)

    @rank_zero_only
    def log(self, msg: str, level: int = logging.INFO) -> None:
        """Log messages only from rank zero process."""
        self.logger.log(level, msg)<|MERGE_RESOLUTION|>--- conflicted
+++ resolved
@@ -23,22 +23,6 @@
 from datasets import Dataset, load_dataset
 from lightning.fabric.utilities.rank_zero import rank_zero_only
 
-<<<<<<< HEAD
-=======
-from src.training.utils import (
-    initialize_run_dir,
-    initialize_fabric,
-    initialize_configuration,
-    initialize_dataset,
-    initialize_tokenizer,
-    initialize_dataloader,
-    initialize_lr_scheduler,
-    initialize_hf_checkpointing,
-    initialize_experiment_tracker,
-    initialize_logging,
-    initialize_optimizer,
-)
->>>>>>> dd603382
 from src.checkpointing import (
     compute_learning_dynamics_states,
     load_checkpoint,
@@ -49,12 +33,12 @@
 from src.evaluation import run_evaluation
 from src.model import Pico, ReLoRAPico
 from src.training.utils import (
-    initialize_checkpointing,
     initialize_configuration,
     initialize_dataloader,
     initialize_dataset,
     initialize_experiment_tracker,
     initialize_fabric,
+    initialize_hf_checkpointing,
     initialize_logging,
     initialize_lr_scheduler,
     initialize_optimizer,
@@ -150,13 +134,6 @@
 
         # Wrap with Fabric
         self.model, self.optimizer = self.fabric.setup(self.model, self.optimizer)
-<<<<<<< HEAD
-        self.train_dataloader = self.fabric.setup_dataloaders(self.train_dataloader)
-
-        # Setup Checkpointing
-        initialize_checkpointing(checkpointing_config=self.configs["checkpointing"], fabric=self.fabric)
-        self.fabric.barrier()
-=======
         self.train_dataloader = self.fabric.setup_dataloaders(
             self.train_dataloader, use_distributed_sampler=False
         )
@@ -166,7 +143,6 @@
             initialize_hf_checkpointing(
                 checkpointing_config=self.configs["checkpointing"], fabric=self.fabric
             )
->>>>>>> dd603382
 
         ########################################################
         #
@@ -319,10 +295,6 @@
 
         if self.initial_batch_step < self.configs["training"].max_steps:
             self._log_training_configuration()
-<<<<<<< HEAD
-
-=======
->>>>>>> dd603382
             final_step = self._training_loop()
         else:
             final_step = self.initial_batch_step
@@ -482,19 +454,13 @@
             else []
         )
 
-<<<<<<< HEAD
         for sub_batch_step, sub_batch in enumerate(self.train_iterator, start=initial_sub_batch_step):
-=======
-        for sub_batch_step, sub_batch in enumerate(
-            self.train_iterator, start=initial_sub_batch_step
-        ):
             # NOTE: We want to store the entire training batch whenever we are computing learning dynamics
             # and we are at a checkpointing step.
             should_store_training_batch = self.should_compute_learning_dynamics and (
                 batch_step % self.configs["checkpointing"].save_every_n_steps == 0
             )
 
->>>>>>> dd603382
             ########################################################
             #
             # Forward Pass
@@ -511,9 +477,7 @@
                 # NOTE: On multi-GPU, we need to reshape the input_ids to be a 2D tensor; on
                 # a single GPU, the input_ids are already a 2D tensor.
                 if self.fabric.world_size > 1:
-                    gathered_input_ids = gathered_input_ids.reshape(
-                        -1, *gathered_input_ids.shape[2:]
-                    )
+                    gathered_input_ids = gathered_input_ids.reshape(-1, *gathered_input_ids.shape[2:])
 
                 training_batch["input_ids"].extend(gathered_input_ids.tolist())
 
@@ -534,13 +498,8 @@
             with self.fabric.no_backward_sync(self.model, enabled=should_accumulate_gradients):
                 loss = F.cross_entropy(model_output, labels)
                 self.fabric.backward(
-<<<<<<< HEAD
-                    loss / self.configs["training"].optimization.gradient_accumulation_steps
-=======
-                    loss
-                    / self.configs["training"].optimization.gradient_accumulation_steps,
+                    loss / self.configs["training"].optimization.gradient_accumulation_steps,
                     model=self.model,
->>>>>>> dd603382
                 )
 
                 if torch.isnan(loss) or torch.isinf(loss):
@@ -600,9 +559,7 @@
                         learning_dynamics_dataset=training_batch_dataset,
                         tokenizer=self.tokenizer,
                     )
-                    training_batch = {
-                        "input_ids": []
-                    }  # Resetting training_batch for next training batch
+                    training_batch = {"input_ids": []}  # Resetting training_batch for next training batch
 
                     # Validation Data Learning Dynamics
                     if self.learning_dynamics_eval_dataset is not None:
@@ -667,9 +624,6 @@
                             checkpoint_step=batch_step,
                         )
 
-<<<<<<< HEAD
-                self.fabric.barrier()  # Final sync before continuing training
-
             # relora reset if necessary
             can_reset_relora = relora_active and not should_accumulate_gradients
 
@@ -693,8 +647,6 @@
                 )
                 self.log("└── Optimizer reset successfully!")
 
-=======
->>>>>>> dd603382
             # Break if we've reached training steps
             if batch_step >= self.configs["training"].max_steps:
                 break
@@ -758,14 +710,10 @@
     def _log_training_configuration(self):
         """Log training configuration details including model, hardware, and batch settings."""
         total_params = sum(p.numel() for p in self.model.parameters())
-        trainable_params = sum(
-            p.numel() for p in self.model.parameters() if p.requires_grad
-        )
+        trainable_params = sum(p.numel() for p in self.model.parameters() if p.requires_grad)
         global_batch_size = self.configs["data"].dataloader.batch_size
         per_device_batch_size = self.train_dataloader.batch_size
-        gradient_accumulation_steps = self.configs[
-            "training"
-        ].optimization.gradient_accumulation_steps
+        gradient_accumulation_steps = self.configs["training"].optimization.gradient_accumulation_steps
 
         device_type = ""
         fabric_device = str(self.fabric.device)

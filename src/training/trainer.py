--- conflicted
+++ resolved
@@ -107,18 +107,13 @@
         )
 
         # Setup Model, Optimizer, and Dataloaders
-<<<<<<< HEAD
         self.model = (
-            ReLoRAPico(model_config=self.configs["model"], fabric=self.fabric)
+            ReLoRAPico(model_config=self.configs["model"])
             if self.configs["model"].relora is not None
-            else Pico(model_config=self.configs["model"], fabric=self.fabric)
+            else Pico(model_config=self.configs["model"])
         )
 
         self.optimizer, self.optimizer_state_keys = initialize_optimizer(
-=======
-        self.model = Pico(model_config=self.configs["model"])
-        self.optimizer = initialize_optimizer(
->>>>>>> 2e8d22ac
             training_config=self.configs["training"], model=self.model
         )
         self.lr_scheduler = initialize_lr_scheduler(

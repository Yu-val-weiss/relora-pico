--- conflicted
+++ resolved
@@ -5,10 +5,7 @@
 from io import StringIO
 
 import yaml
-<<<<<<< HEAD
-=======
 from lightning.fabric.utilities.rank_zero import rank_zero_only
->>>>>>> de2d3515
 from rich.console import Console
 from rich.panel import Panel
 

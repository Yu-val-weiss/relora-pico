"""
Utilities for initializing components of the training process.

Here, we initialize all of the components that are part of the learning process. From logging,
and checkpointing to the optimizer to the dataset and the dataloader, this file contains the
logic for setting up the classes and functions that are used in the training loop.

As always, this code is meant to be basic. We hard-code the obvious defaults, and leave the
more experimental stuff to you.
"""

import logging
import math
import os
import warnings
from dataclasses import fields, is_dataclass
from datetime import datetime
from typing import Dict, Optional, Union

import lightning as L
import torch
import yaml
from datasets import Dataset, DownloadConfig, load_dataset
from datasets import config as datasets_config
from huggingface_hub import add_collection_item, create_branch, create_repo
from lightning.fabric.loggers import Logger as FabricLogger
from torch.utils.data import DataLoader
from transformers import AutoTokenizer

import wandb
from src.config import (
    CheckpointingConfig,
    DataConfig,
    EvaluationConfig,
    ModelConfig,
    MonitoringConfig,
    ReLoRAConfig,
    TrainingConfig,
)
<<<<<<< HEAD
=======

from src.model import PicoDecoder

from lightning.fabric.loggers import Logger as FabricLogger

>>>>>>> 7e0e3ce4
from src.training.utils.io import use_backoff
from wandb.integration.lightning.fabric import WandbLogger

warnings.filterwarnings(
    "ignore",
    message=".*This integration is tested and supported for lightning Fabric.*",
)
warnings.filterwarnings(
    "ignore",
    message=".*Please report any issues to.*",
)

########################################################
#
# Basic Initialization
#
########################################################


def _apply_config_overrides(config, overrides: dict):
    """Recursively apply configuration overrides to a dataclass config object.

    Args:
        config: Base configuration object (must be a dataclass)
        overrides: Dictionary of override values matching config structure

    Returns:
        Modified config object with overrides to the config.
    """
    for field in fields(config):
        field_value = getattr(config, field.name)
        if is_dataclass(field_value):
            _apply_config_overrides(field_value, overrides.get(field.name, {}))
        else:
            if field.name in overrides:
                setattr(config, field.name, overrides[field.name])
    return config


def _init_relora_config(model_config: ModelConfig):
    relora_dict = model_config.relora
    if "target_modules" not in relora_dict:
        raise ValueError("List of ReLoRA target modules required!")
    if "reset_frequency" not in relora_dict:
        raise ValueError("ReLoRA reset frequency required!")
    model_config.relora = ReLoRAConfig(**relora_dict)


def initialize_configuration(
    config_path: Optional[str] = None,
) -> Dict[
    str,
    Union[
        DataConfig,
        ModelConfig,
        TrainingConfig,
        EvaluationConfig,
        MonitoringConfig,
        CheckpointingConfig,
    ],
]:
    """Initialize configuration objects with optional overrides from a YAML file.

    This function initializes all of the configuration objects, and then applies
    any overrides from the config_path file. If no config_path is provided,
    the function will use the default configuration objects.

    Args:
        config_path: Path to a YAML file containing configuration overrides.

    Returns:
        A dictionary containing the initialized configuration objects.
    """
    data_config = DataConfig()
    model_config = ModelConfig()
    training_config = TrainingConfig()
    evaluation_config = EvaluationConfig()
    monitoring_config = MonitoringConfig()
    checkpointing_config = CheckpointingConfig()

    if config_path:
        with open(config_path) as f:
            overrides = yaml.safe_load(f)
        data_config = _apply_config_overrides(data_config, overrides.get("data", {}))
        model_config = _apply_config_overrides(model_config, overrides.get("model", {}))
        training_config = _apply_config_overrides(training_config, overrides.get("training", {}))
        evaluation_config = _apply_config_overrides(evaluation_config, overrides.get("evaluation", {}))
        monitoring_config = _apply_config_overrides(monitoring_config, overrides.get("monitoring", {}))
        checkpointing_config = _apply_config_overrides(
            checkpointing_config, overrides.get("checkpointing", {})
        )

        # ReLoRA config initialisation
        if model_config.relora is not None:
            _init_relora_config(model_config)
            training_config.relora_reset_freq = model_config.relora.reset_frequency

    configs = {
        "data": data_config,
        "model": model_config,
        "training": training_config,
        "evaluation": evaluation_config,
        "monitoring": monitoring_config,
        "checkpointing": checkpointing_config,
    }

    return configs


def initialize_run_dir(checkpointing_config: CheckpointingConfig) -> str:
    """Initialize a directory for the current training run.

    Creates a unique directory for storing training, evaluation, and logging artifacts.
    If no run name is specified in the config, generates a timestamp-based name.

    Args:
        checkpointing_config: Configuration object containing run settings.
            NOTE: Must have a 'run_name' attribute that can be None, in which case
            a timestamp-based name will be generated.

    Returns:
        str: The path to the run directory.
    """
    run_name = checkpointing_config.run_name
    if run_name is None:
        run_name = datetime.now().strftime("%Y-%m-%d_%H-%M-%S")
        checkpointing_config.run_name = run_name

    run_dir = os.path.join(checkpointing_config.runs_dir, run_name)

    os.makedirs(run_dir, exist_ok=True)
    return run_dir


def initialize_fabric(training_config: TrainingConfig, experiment_tracker: Optional[FabricLogger] = None):
    """Initialize Lightning Fabric for distributed training.

    Sets up a Lightning Fabric instance with the specified configuration for
    handling distributed training, mixed precision, and logging.

    Args:
        training_config: Configuration object containing fabric settings
            (accelerator, precision, devices, etc.).
        experiment_tracker: Optional logger instance for experiment tracking
            (e.g., WandB logger).

    Returns:
        L.Fabric: Initialized Lightning Fabric instance.

    Example:
        >>> fabric = initialize_fabric(training_config, wandb_logger)
    """

    total_devices = training_config.fabric.num_devices * training_config.fabric.num_nodes

    if total_devices > 1:
        strategy = "deepspeed_stage_2"
    else:
        strategy = "auto"  # Sets up SingleDevice Strategy by default

    # NOTE: The strategy is set to use either DeepSpeed (Zero Stage 2) on multi-GPU,
    # or SingleDevice Strategy on single-GPU set ups. If you'd like to use a different strategy,
    # you can change the strategy flag in the fabric initialization, but be aware that this might
    # cause issues with checkpointing, evaluation, etc.

    fabric = L.Fabric(
        accelerator=training_config.fabric.accelerator,
        precision=training_config.fabric.precision,
        devices=training_config.fabric.num_devices,
        num_nodes=training_config.fabric.num_nodes,
        loggers=[experiment_tracker] if experiment_tracker is not None else None,
        strategy=strategy,
    )

    fabric.launch()

    return fabric


########################################################
#
# Dataset and Tokenization Initialization
#
########################################################


@use_backoff(max_retries=20)
def initialize_dataset(
    data_config: DataConfig,
    fabric: L.Fabric,
    initial_batch_step: Optional[int] = 0,
    return_fast_forward_steps: bool = False,
):
    """Initialize dataset based on the given config.

    This function will return a dataset object, and optionally a fast_forward_steps value.

    The fast_forward_steps value is the number of steps that we need to fast-forward an iterator by,
    so that we can continue from a ertain batch of data we would have seen had training not previously
    stopped. Depending on how the dataset is loaded, the amount of steps to fast-forward may be
    different from the initial_batch_step value.

    NOTE: This functionality is primarily useful for streaming datasets (which for large
    datasets is most of the time).

    Args:
        data_config: Configuration object containing dataset settings.
        fabric: A Lightning Fabric instance.
        initial_batch_step: The initial batch step to fast-forward to.
        return_fast_forward_steps: Whether to return the fast-forward steps value.

    Returns:
        Dataset: Initialized dataset object.
        Optional[int]: Number of steps to fast-forward the iterator by, if return_fast_forward_steps is True.
    """

    datasets_config.STREAMING_READ_MAX_RETRIES = 40  # default is 20
    datasets_config.STREAMING_READ_RETRY_INTERVAL = 10  # default is 5
    download_config = DownloadConfig(
        max_retries=20,  # default is 1 and can lead to pre-mature HTTPS errors
    )

    fast_forward_steps = 0

    if data_config.dataset.name == "pico-lm/pretokenized-dolma":
        # NOTE: We know that the dataset is sharded into 10,000 shards, so we can easily compute
        # the data file that we need to load in that contains the batch of data at
        # initial_batch_step.

        if initial_batch_step is not None:
            examples_per_shard = 20_480
            total_shards = 10_000
            batches_per_shard = examples_per_shard // data_config.dataloader.batch_size
            shard_idx = initial_batch_step // batches_per_shard

            data_files = [
                f"data/train-{str(_shard_idx).zfill(5)}-of-{total_shards}.parquet"
                for _shard_idx in range(shard_idx, total_shards)
            ]

            fast_forward_steps = initial_batch_step % batches_per_shard
        else:
            data_files = None

        base_dataset = load_dataset(
            data_config.dataset.name,
            split="train",
            streaming=True,
            data_files=data_files,
            download_config=download_config,
        )
    else:
        # NOTE: For other datasets, you might want to add some custom loading logic, especially
        # to help with loading or fast-forwarding to the correct batch.

        base_dataset = load_dataset(
            data_config.dataset.name,
            split="train",
            streaming=True,
            download_config=download_config,
        )

    if data_config.dataset.name == "pico-lm/pretokenized-dolma":
        from .data import ShardedIterableDataset

        # NOTE: We wrap the dataset in a ShardedIterableDataset, which is a custom class that
        # allows us to shard an iterable dataset across multiple processes. This is useful for
        # distributed training, where we want data-parallelism.
        dataset = ShardedIterableDataset(base_dataset, fabric.global_rank, fabric.world_size)
    else:
        dataset = base_dataset

    if return_fast_forward_steps:
        return dataset, fast_forward_steps
    else:
        return dataset


def initialize_tokenizer(data_config: DataConfig):
    """Initialize the tokenizer for text processing.

    This function can be extended to include custom tokenization logic.

    Args:
        data_config: Configuration object containing tokenizer settings.

    Returns:
        AutoTokenizer: A HuggingFace tokenizer instance.
    """

    return AutoTokenizer.from_pretrained(data_config.tokenizer.name)


def initialize_dataloader(
    data_config: DataConfig,
    training_config: TrainingConfig,
    fabric: L.Fabric,
    dataset: Dataset,
):
    """Initialize the DataLoader for efficient batch processing.

    Creates a PyTorch DataLoader that handles batching and data loading for training.
    Configured specifically for streaming tokenized text datasets.

    You might also want to extend this function to add a sampler, or some sort of custom
    collate function. For the default dataset, we don't need any of this, because the data are
    pre-shuffled, and pre-tokenized.

    Args:
        data_config: Configuration object containing dataloader settings.
        training_config: Configuration object containing training settings.
        fabric: A Lightning Fabric instance.
        dataset: A HuggingFace Dataset object containing tokenized text data.
            Expected to have 'input_ids' field in its items.

    Returns:
        DataLoader: PyTorch DataLoader instance configured for the dataset.
    """

    def _collate_fn(batch):
        return {"input_ids": [entry["input_ids"] for entry in batch]}

    sub_batch_size = data_config.dataloader.batch_size // (
        fabric.world_size * training_config.optimization.gradient_accumulation_steps
    )

    # NOTE: We use the sub-batch size for the dataloader, which is the full batch size
    # divided by the gradient accumulation steps. This ensures that the effective batch size
    # is correct.

    return DataLoader(
        dataset,
        batch_size=sub_batch_size,
        shuffle=False,  # Keep sequential for streaming datasets
        pin_memory=True,  # Speeds up transfer to GPU
        collate_fn=_collate_fn,
    )


########################################################
#
# Model Initialization
#
########################################################


def initialize_model(model_config: ModelConfig):
    """Initialize the model for training.

    Loads in a given model implemented in the `src.model` package and returns it.

    NOTE: out of the box we currently only support the PicoDecoder model (a causal transformer
    language model). If you'd like to implement your own model, you can do so by adding a new
    model class in the `src.model` package, and then adding a new entry here.

    Args:
        model_config: Configuration object containing model settings.

    Returns:
        PyTorch model instance.

    """
    if model_config.model_type == "pico_decoder":
        return PicoDecoder(model_config)
    else:
        raise ValueError(f"Invalid model type: {model_config.model_type}")


########################################################
#
# Optimizer and Scheduler
#
########################################################


def initialize_optimizer(
    training_config: TrainingConfig, model: torch.nn.Module
) -> tuple[torch.optim.Optimizer, list[str]]:
    """Initialize the optimizer for model training.

    Creates an optimizer instance based on the configuration settings.

    Add whatever other optimizers you want here.

    Args:
        training_config: Configuration object containing optimizer settings.
            Must have:
            - optimization.optimizer (str): Name of the optimizer ("adamw")
            - optimization.lr (float): Learning rate for the optimizer
        model: PyTorch model whose parameters will be optimized.

    Returns: tuple of
        torch.optim.Optimizer: Configured optimizer instance.

        list[str]: optimizer state keys for reset
    """

    optimizer_state_keys = None
    if training_config.optimization.optimizer == "adamw":
        optimizer = torch.optim.AdamW(model.parameters(), lr=training_config.optimization.lr)
        optimizer_state_keys = ["exp_avg", "exp_avg_sq"]
    else:
        raise ValueError(f"Invalid optimizer: {training_config.optimization.optimizer}")

    return optimizer, optimizer_state_keys


def initialize_lr_scheduler(training_config: TrainingConfig, optimizer: torch.optim.Optimizer):
    """Initialize a learning rate scheduler with warmup and decay.

    The default is a learning rate scheduler that implements a linear warmup followed by
    linear decay. The learning rate increases linearly from 0 to the initial lr
    during warmup, then decreases linearly to 0 during the remaining steps.

    Add other types of learning rate schedulers here.

    Args:
        training_config: Configuration object containing optimizer and scheduler settings.
        optimizer: PyTorch optimizer whose learning rate will be scheduled.

    Returns:
        torch.optim.lr_scheduler.LambdaLR: Learning rate scheduler instance.
    """

    if training_config.optimization.lr_scheduler == "linear_with_warmup":
        # Credit where credit is due:
        # https://github.com/huggingface/transformers/blob/e71a01a104dd663c730e494eb0b6467bb51df357/src/transformers/optimization.py#L102
        def _lr_lambda(curr_step, num_warmup_steps, max_steps):
            if curr_step < num_warmup_steps:
                return float(curr_step) / float(max(1, num_warmup_steps))
            else:
                return max(
                    0.0,
                    float(max_steps - curr_step) / float(max(1, max_steps - num_warmup_steps)),
                )

        lr_lambda = lambda step: _lr_lambda(  # noqa: E731
            step,
            training_config.optimization.lr_warmup_steps,
            training_config.max_steps,
        )
        lr_scheduler = torch.optim.lr_scheduler.LambdaLR(
            optimizer,
            lr_lambda,
        )

    elif training_config.optimization.lr_scheduler == "relora_jagged_cosine":

        def _lr_lambda(
            curr_step, first_warmup_steps, max_steps, restart_warmup_steps, restart_frequency, min_lr_ratio
        ):
            if not (0 < min_lr_ratio <= 1.0):
                raise ValueError("If using relora_jagged_cosine scheduler, min_lr_ratio must be in (0,1]")
            if restart_warmup_steps <= 0:
                raise ValueError("If using relora_jagged_cosine scheduler, restart_warmup_steps must be > 0")
            if restart_frequency % first_warmup_steps != 0:
                raise ValueError(
                    "If using relora_jagged_cosine scheduler, restart_freq % first_warmup_steps must be 0"
                )

            def _get_cosine_decay(progress: float) -> float:
                return 0.5 * (1.0 + math.cos(math.pi * progress))

            # Initial (linear warmup phase)
            if curr_step < first_warmup_steps:
                return float(curr_step) / float(max(1, first_warmup_steps))

            # Calculate restart step and number
            restart_step = curr_step % restart_frequency
            restart_number = curr_step // restart_frequency

            # ReLoRA restart warmup phase
            if restart_step < restart_warmup_steps and curr_step >= restart_frequency:
                end_of_warmup_progress = float(
                    restart_number * restart_frequency + restart_warmup_steps - first_warmup_steps
                ) / float(max(1, max_steps - first_warmup_steps))

                decay = _get_cosine_decay(end_of_warmup_progress)
                warmup_lr = min_lr_ratio + (1.0 - min_lr_ratio) * decay

                return float(restart_step) / float(max(1, restart_warmup_steps)) * warmup_lr

            # Standard cosine decay phase
            progress = float(curr_step - first_warmup_steps) / float(max(1, max_steps - first_warmup_steps))
            decay = _get_cosine_decay(progress)
            return min_lr_ratio + (1.0 - min_lr_ratio) * decay

        lr_scheduler = torch.optim.lr_scheduler.LambdaLR(
            optimizer,
            lambda step: _lr_lambda(
                step,
                training_config.optimization.lr_warmup_steps,
                training_config.max_steps,
                training_config.optimization.restart_warmup_steps,
                training_config.relora_reset_freq,
                training_config.optimization.min_lr_ratio,
            ),
        )

    else:
        raise ValueError(f"Invalid learning rate scheduler: {training_config.optimization.lr_scheduler}")

    return lr_scheduler


########################################################
#
# Experiment Monitoring (Logging, Experiment Tracking, etc.)
#
########################################################


def _initialize_log_file(checkpointing_config: CheckpointingConfig) -> str:
    """Create and initialize a timestamped log file in the run's log directory.

    Sets up a log file with a unique timestamp in the run's logging directory.
    Creates the necessary directory structure if it doesn't exist.

    Directory Structure:
        {checkpointing_config.runs_dir}/
        └── {checkpointing_config.run_name}/
            └── {checkpointing_config.logs_dir}/
                └── log_YYYYMMDD_HHMMSS.txt

    Args:
        checkpointing_config: Configuration object containing checkpointing settings.

    Returns:
        str: Absolute path to the created log file.

    """

    run_dir = os.path.join(checkpointing_config.runs_dir, checkpointing_config.run_name)
    logs_dir = os.path.join(run_dir, checkpointing_config.logs_dir)
    os.makedirs(logs_dir, exist_ok=True)

    # datetime stamp
    timestamp = datetime.now().strftime("%Y%m%d_%H%M%S")
    log_file_name = f"log_{timestamp}.log"
    log_file_path = os.path.join(logs_dir, log_file_name)

    open(log_file_path, "w").close()  # Create an empty log file

    return log_file_path


@use_backoff()
def initialize_experiment_tracker(
    monitoring_config: MonitoringConfig, checkpointing_config: CheckpointingConfig
):
    """Initialize an experiment tracker.

    This function initializes an experiment tracker based on the configuration settings. Out of
    the box, Pico supports Weights and Biases.

    Args:
        monitoring_config: Configuration object containing monitoring settings.
        checkpointing_config: Configuration object containing checkpointing settings.

    Returns:
        Optional[WandbLogger]: An experiment tracker instance.
    """
    # NOTE: Add whatever other experiment trackers here that you want to use here.

    experiment_tracker = None
    if monitoring_config.experiment_tracker.framework == "wandb":
        assert monitoring_config.experiment_tracker.wandb_project is not None, (
            "Wandb project must be provided if wandb is to be used."
        )
        assert monitoring_config.experiment_tracker.wandb_entity is not None, (
            "Wandb entity must be provided if wandb is to be used."
        )

        _run_id = None
        if checkpointing_config.training.auto_resume:
            # If we are loading a checkpoint, we can try to find the run id of the previous run
            previous_runs = wandb.Api().runs(
                path=f"{monitoring_config.experiment_tracker.wandb_entity}/{monitoring_config.experiment_tracker.wandb_project}",
                filters={"display_name": checkpointing_config.run_name},
            )
            try:
                if len(previous_runs) == 1:
                    _run_id = previous_runs[0].id
            except ValueError:
                pass

        experiment_tracker = WandbLogger(
            project=monitoring_config.experiment_tracker.wandb_project,
            entity=monitoring_config.experiment_tracker.wandb_entity,
            id=_run_id,
            name=checkpointing_config.run_name,
        )
    elif (
        monitoring_config.experiment_tracker.framework is not None
        and monitoring_config.experiment_tracker.framework != ""
    ):
        raise ValueError(f"Invalid experiment tracker: {monitoring_config.experiment_tracker.framework}")

    return experiment_tracker


def initialize_logging(
    monitoring_config: MonitoringConfig,
    checkpointing_config: CheckpointingConfig,
    fabric: L.Fabric,
):
    """Initialize logging system with default logging, to file and console.

    The default logging system uses a file handler and a stream handler.

    Args:
        monitoring_config: Configuration object containing monitoring settings.
        checkpointing_config: Configuration object containing checkpointing settings.
        fabric: Fabric instance.

    Returns:
        logger: Standard Python logger configured for file and console output
    """

    # ---- Standard Local Logger ---- #
    if fabric.global_rank != 0:
        return

    logger = logging.getLogger("pico-train")
    logger.setLevel(logging.INFO)

    # Create file handler
    log_file_path = _initialize_log_file(checkpointing_config)
    file_handler = logging.FileHandler(log_file_path, encoding="utf-8")
    file_handler.setLevel(monitoring_config.logging.log_level)

    # Create formatter and add it to the handler
    formatter = logging.Formatter(
        "%(asctime)s - %(name)s - %(levelname)s - %(message)s",
        datefmt="%Y-%m-%d %H:%M:%S",
    )
    file_handler.setFormatter(formatter)

    # Add the handler to the logger
    logger.addHandler(file_handler)

    # Add a stream handler for console output
    stream_handler = logging.StreamHandler()
    stream_handler.setLevel(monitoring_config.logging.log_level)
    stream_handler.setFormatter(formatter)
    logger.addHandler(stream_handler)

    return logger


########################################################
#
# HuggingFace/Remote Checkpointing
#
########################################################


def initialize_hf_checkpointing(checkpointing_config: CheckpointingConfig, fabric: L.Fabric):
    """Initialize HuggingFace Checkpointing.

    Creates a HuggingFace repository if it doesn't exist, and creates a branch named after the run.

    Args:
        checkpointing_config: Configuration object containing checkpointing settings;
            must have a 'save_checkpoint_repo_id' attribute.
        fabric: fabric instance.

    Raises:
        RuntimeError: If unable to create HuggingFace repository after multiple attempts.
    """

    if fabric.global_rank != 0:
        return

    huggingface_repo_id = checkpointing_config.save_checkpoint_repo_id
    assert huggingface_repo_id is not None, "save_checkpoint_repo_id must be provided."

    repo = create_repo(huggingface_repo_id, exist_ok=True)

    # can create a repo without a specified namespace (will default to username)
    # however the rest of the HF calls need the fully qualified name
    # this is returned by create repo, so we update the config for later calls
    checkpointing_config.save_checkpoint_repo_id = repo.repo_id
    huggingface_repo_id = repo.repo_id

    if checkpointing_config.hf_collection_slug:
        add_collection_item(
            checkpointing_config.hf_collection_slug,
            huggingface_repo_id,
            repo.repo_type,
            exists_ok=True,
        )

    create_branch(
        repo_id=huggingface_repo_id,
        branch=checkpointing_config.run_name,
        exist_ok=True,
    )<|MERGE_RESOLUTION|>--- conflicted
+++ resolved
@@ -37,14 +37,7 @@
     ReLoRAConfig,
     TrainingConfig,
 )
-<<<<<<< HEAD
-=======
-
-from src.model import PicoDecoder
-
-from lightning.fabric.loggers import Logger as FabricLogger
-
->>>>>>> 7e0e3ce4
+from src.model import PicoDecoder, PicoReLoRADecoder
 from src.training.utils.io import use_backoff
 from wandb.integration.lightning.fabric import WandbLogger
 
@@ -91,6 +84,7 @@
     if "reset_frequency" not in relora_dict:
         raise ValueError("ReLoRA reset frequency required!")
     model_config.relora = ReLoRAConfig(**relora_dict)
+    model_config.model_type = PicoReLoRADecoder.MODEL_TYPE
 
 
 def initialize_configuration(
@@ -409,6 +403,8 @@
     """
     if model_config.model_type == "pico_decoder":
         return PicoDecoder(model_config)
+    elif model_config.model_type == PicoReLoRADecoder.MODEL_TYPE:
+        return PicoReLoRADecoder(model_config)
     else:
         raise ValueError(f"Invalid model type: {model_config.model_type}")
 

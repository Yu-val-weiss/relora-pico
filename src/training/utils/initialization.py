--- conflicted
+++ resolved
@@ -20,16 +20,10 @@
 import lightning as L
 import torch
 import wandb
-<<<<<<< HEAD
 import yaml
-from datasets import Dataset, IterableDataset, load_dataset
+from datasets import Dataset, DownloadConfig, load_dataset
 from huggingface_hub import create_branch, create_repo
 from lightning.fabric.loggers import Logger as FabricLogger
-=======
-from huggingface_hub import create_repo, create_branch
-from wandb.integration.lightning.fabric import WandbLogger
-from datasets import load_dataset, Dataset, DownloadConfig
->>>>>>> e808a329
 from torch.utils.data import DataLoader
 from transformers import AutoTokenizer
 from wandb.integration.lightning.fabric import WandbLogger
@@ -256,20 +250,6 @@
         Optional[int]: Number of steps to fast-forward the iterator by, if return_fast_forward_steps is True.
     """
 
-<<<<<<< HEAD
-    def __init__(self, dataset, rank, world_size):
-        """Initalise sharded iterable dataset."""
-        self.dataset = dataset
-        self.rank = rank
-        self.world_size = world_size
-
-    def __iter__(self):
-        """Iter implementation."""
-        iterator = iter(self.dataset)
-        # NOTE: Start by skipping to this worker's shard
-        for _ in range(self.rank):
-            next(iterator)
-=======
     download_config = DownloadConfig(
         max_retries=10,  # default is 1 and can lead to pre-mature HTTPS errors
     )
@@ -280,7 +260,6 @@
         # NOTE: We know that the dataset is sharded into 10,000 shards, so we can easily compute
         # the data file that we need to load in that contains the batch of data at
         # initial_batch_step.
->>>>>>> e808a329
 
         if initial_batch_step is not None:
             examples_per_shard = 20_480
@@ -318,20 +297,12 @@
     if data_config.dataset.name == "pico-lm/pretokenized-dolma":
         from .data import ShardedIterableDataset
 
-<<<<<<< HEAD
-    Args:
-        data_config: Configuration object containing dataset settings.
-        fabric: Fabric instance.
-=======
         # NOTE: We wrap the dataset in a ShardedIterableDataset, which is a custom class that
         # allows us to shard an iterable dataset across multiple processes. This is useful for
         # distributed training, where we want data-parallelism.
-        dataset = ShardedIterableDataset(
-            base_dataset, fabric.global_rank, fabric.world_size
-        )
+        dataset = ShardedIterableDataset(base_dataset, fabric.global_rank, fabric.world_size)
     else:
         dataset = base_dataset
->>>>>>> e808a329
 
     if return_fast_forward_steps:
         return dataset, fast_forward_steps
@@ -595,12 +566,12 @@
 
     experiment_tracker = None
     if monitoring_config.experiment_tracker.framework == "wandb":
-        assert (
-            monitoring_config.experiment_tracker.wandb_project is not None
-        ), "Wandb project must be provided if wandb is to be used."
-        assert (
-            monitoring_config.experiment_tracker.wandb_entity is not None
-        ), "Wandb entity must be provided if wandb is to be used."
+        assert monitoring_config.experiment_tracker.wandb_project is not None, (
+            "Wandb project must be provided if wandb is to be used."
+        )
+        assert monitoring_config.experiment_tracker.wandb_entity is not None, (
+            "Wandb entity must be provided if wandb is to be used."
+        )
 
         _run_id = None
         if checkpointing_config.training.auto_resume:

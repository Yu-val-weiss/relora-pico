"""
Utilities for initializing components of the training process.

Here, we initialize all of the components that are part of the learning process. From logging,
and checkpointing to the optimizer to the dataset and the dataloader, this file contains the
logic for setting up the classes and functions that are used in the training loop.

As always, this code is meant to be basic. We hard-code the obvious defaults, and leave the
more experimental stuff to you.
"""

import logging
import os
import warnings
from dataclasses import fields, is_dataclass
from datetime import datetime
from typing import Dict, Optional, Union

import lightning as L
import torch
import wandb
<<<<<<< HEAD
import yaml
from datasets import Dataset, load_dataset
from lightning.fabric.loggers import Logger as FabricLogger
=======
from wandb.integration.lightning.fabric import WandbLogger
from datasets import load_dataset, Dataset, IterableDataset
>>>>>>> 4b9066ed
from torch.utils.data import DataLoader
from transformers import AutoTokenizer
from wandb.integration.lightning.fabric import WandbLogger

from src.config import (
    CheckpointingConfig,
    DataConfig,
    EvaluationConfig,
<<<<<<< HEAD
    LoggingConfig,
    ModelConfig,
    ReLoRAConfig,
    TrainingConfig,
=======
    MonitoringConfig,
    CheckpointingConfig,
>>>>>>> 4b9066ed
)

warnings.filterwarnings(
    "ignore",
    message=".*This integration is tested and supported for lightning Fabric.*",
)
warnings.filterwarnings(
    "ignore",
    message=".*Please report any issues to.*",
)

########################################################
#
# Basic Initialization
#
########################################################


def _apply_config_overrides(config, overrides: dict):
    """Recursively apply configuration overrides to a dataclass config object.

    Args:
        config: Base configuration object (must be a dataclass)
        overrides: Dictionary of override values matching config structure

    Returns:
        Modified config object with overrides to the config.
    """
    for field in fields(config):
        field_value = getattr(config, field.name)
        if is_dataclass(field_value):
            _apply_config_overrides(field_value, overrides.get(field.name, {}))
        else:
            if field.name in overrides:
                setattr(config, field.name, overrides[field.name])
    return config


def initialize_configuration(
    config_path: Optional[str] = None,
) -> Dict[
    str,
    Union[
        DataConfig,
        ModelConfig,
        TrainingConfig,
        EvaluationConfig,
        MonitoringConfig,
        CheckpointingConfig,
    ],
]:
    """Initialize configuration objects with optional overrides from a YAML file.

    This function initializes all of the configuration objects, and then applies
    any overrides from the config_path file. If no config_path is provided,
    the function will use the default configuration objects.

    Args:
        config_path: Path to a YAML file containing configuration overrides.

    Returns:
        A dictionary containing the initialized configuration objects.
    """
    data_config = DataConfig()
    model_config = ModelConfig()
    training_config = TrainingConfig()
    evaluation_config = EvaluationConfig()
    monitoring_config = MonitoringConfig()
    checkpointing_config = CheckpointingConfig()

    if config_path:
        with open(config_path) as f:
            overrides = yaml.safe_load(f)
        data_config = _apply_config_overrides(data_config, overrides.get("data", {}))
        model_config = _apply_config_overrides(model_config, overrides.get("model", {}))
<<<<<<< HEAD
        relora_dict = model_config.relora
        if relora_dict is not None:
            relora_config = ReLoRAConfig(**relora_dict)
            model_config.relora = relora_config
        training_config = _apply_config_overrides(training_config, overrides.get("training", {}))
        evaluation_config = _apply_config_overrides(evaluation_config, overrides.get("evaluation", {}))
        logging_config = _apply_config_overrides(logging_config, overrides.get("logging", {}))
=======
        training_config = _apply_config_overrides(
            training_config, overrides.get("training", {})
        )
        evaluation_config = _apply_config_overrides(
            evaluation_config, overrides.get("evaluation", {})
        )
        monitoring_config = _apply_config_overrides(
            monitoring_config, overrides.get("monitoring", {})
        )
>>>>>>> 4b9066ed
        checkpointing_config = _apply_config_overrides(
            checkpointing_config, overrides.get("checkpointing", {})
        )

    configs = {
        "data": data_config,
        "model": model_config,
        "training": training_config,
        "evaluation": evaluation_config,
        "monitoring": monitoring_config,
        "checkpointing": checkpointing_config,
    }

    return configs


def initialize_run_dir(checkpointing_config: CheckpointingConfig) -> str:
    """Initialize a directory for the current training run.

    Creates a unique directory for storing training, evaluation, and logging artifacts.
    If no run name is specified in the config, generates a timestamp-based name.

    Args:
        checkpointing_config: Configuration object containing run settings.
            NOTE: Must have a 'run_name' attribute that can be None, in which case
            a timestamp-based name will be generated.

    Returns:
        str: The path to the run directory.
    """
    run_name = checkpointing_config.run_name
    dt_format = "%Y-%m-%d_%H-%M-%S"
    if run_name is None:
        run_name = datetime.now().strftime(dt_format)
        checkpointing_config.run_name = run_name
    elif checkpointing_config.qualify_run_name:
        run_name += f"@{datetime.now().strftime(dt_format)}"
        checkpointing_config.run_name = run_name

    run_dir = os.path.join(checkpointing_config.runs_dir, run_name)

    os.makedirs(run_dir, exist_ok=True)
    return run_dir


def initialize_fabric(training_config: TrainingConfig, experiment_tracker: Optional[FabricLogger] = None):
    """Initialize Lightning Fabric for distributed training.

    Sets up a Lightning Fabric instance with the specified configuration for
    handling distributed training, mixed precision, and logging.

    Args:
        training_config: Configuration object containing fabric settings
            (accelerator, precision, devices, etc.).
        experiment_tracker: Optional logger instance for experiment tracking
            (e.g., WandB logger).

    Returns:
        L.Fabric: Initialized Lightning Fabric instance.

    Example:
        >>> fabric = initialize_fabric(training_config, wandb_logger)
    """

    fabric = L.Fabric(
        accelerator=training_config.fabric.accelerator,
        precision=training_config.fabric.precision,
        devices=training_config.fabric.num_devices,
        num_nodes=training_config.fabric.num_nodes,
        loggers=[experiment_tracker] if experiment_tracker is not None else None,
        strategy=training_config.fabric.strategy,
    )

    fabric.launch()

    return fabric


########################################################
#
# Dataset and Tokenization Initialization
#
########################################################


class ShardedIterableDataset(IterableDataset):
    """
    A super simple implementation of a sharded iterable dataset that enables DataParallelism
    across multiple workers. Ensures that each worker gets a unique shard of the dataset.

    NOTE: Also works fine if there is only one worker.
    """

    def __init__(self, dataset, rank, world_size):
        self.dataset = dataset
        self.rank = rank
        self.world_size = world_size

    def __iter__(self):
        iterator = iter(self.dataset)
        # NOTE: Start by skipping to this worker's shard
        for _ in range(self.rank):
            next(iterator)

        # NOTE: Yield every world_size-th item
        while True:
            try:
                yield next(iterator)
                # Skip other workers' samples
                for _ in range(self.world_size - 1):
                    next(iterator)
            except StopIteration:
                break


def initialize_dataset(data_config: DataConfig, fabric: L.Fabric):
    """Initialize dataset based on the given config.

    Feel free to add any more complicated dataset logic here as well.

    Args:
        data_config: Configuration object containing dataset settings.

    Returns:
        ShardedIterableDataset: Initialized dataset object.
    """
    base_dataset = load_dataset(data_config.dataset.name, split="train", streaming=True)
    return ShardedIterableDataset(base_dataset, fabric.global_rank, fabric.world_size)


def initialize_tokenizer(data_config: DataConfig):
    """Initialize the tokenizer for text processing.

    This function can be extended to include custom tokenization logic.

    Args:
        data_config: Configuration object containing tokenizer settings.

    Returns:
        AutoTokenizer: A HuggingFace tokenizer instance.
    """

    return AutoTokenizer.from_pretrained(data_config.tokenizer.name)


def initialize_dataloader(
    data_config: DataConfig,
    training_config: TrainingConfig,
    fabric: L.Fabric,
    dataset: Dataset,
):
    """Initialize the DataLoader for efficient batch processing.

    Creates a PyTorch DataLoader that handles batching and data loading for training.
    Configured specifically for streaming tokenized text datasets.

    You might also want to extend this function to add a sampler, or some sort of custom
    collate function. For the default dataset, we don't need any of this, because the data are
    pre-shuffled, and pre-tokenized.

    Args:
        data_config: Configuration object containing dataloader settings.
        training_config: Configuration object containing training settings.
        fabric: A Lightning Fabric instance.
        dataset: A HuggingFace Dataset object containing tokenized text data.
            Expected to have 'input_ids' field in its items.

    Returns:
        DataLoader: PyTorch DataLoader instance configured for the dataset.
    """

    def _collate_fn(batch):
        return {"input_ids": [entry["input_ids"] for entry in batch]}

    sub_batch_size = data_config.dataloader.batch_size // (
        fabric.world_size * training_config.optimization.gradient_accumulation_steps
    )

    # NOTE: We use the sub-batch size for the dataloader, which is the full batch size
    # divided by the gradient accumulation steps. This ensures that the effective batch size
    # is correct.

    return DataLoader(
        dataset,
        batch_size=sub_batch_size,
        shuffle=False,  # Keep sequential for streaming datasets
        pin_memory=True,  # Speeds up transfer to GPU
        collate_fn=_collate_fn,
    )


########################################################
#
# Optimizer and Scheduler
#
########################################################


def initialize_optimizer(training_config: TrainingConfig, model: torch.nn.Module):
    """Initialize the optimizer for model training.

    Creates an optimizer instance based on the configuration settings.

    Add whatever other optimizers you want here.

    Args:
        training_config: Configuration object containing optimizer settings.
            Must have:
            - optimization.optimizer (str): Name of the optimizer ("adamw")
            - optimization.lr (float): Learning rate for the optimizer
        model: PyTorch model whose parameters will be optimized.

    Returns:
        torch.optim.Optimizer: Configured optimizer instance.

    """

    if training_config.optimization.optimizer == "adamw":
        optimizer = torch.optim.AdamW(model.parameters(), lr=training_config.optimization.lr)
    else:
        raise ValueError(f"Invalid optimizer: {training_config.optimization.optimizer}")

    return optimizer


def initialize_lr_scheduler(training_config: TrainingConfig, optimizer: torch.optim.Optimizer):
    """Initialize a learning rate scheduler with warmup and decay.

    The default is a learning rate scheduler that implements a linear warmup followed by
    linear decay. The learning rate increases linearly from 0 to the initial lr
    during warmup, then decreases linearly to 0 during the remaining steps.

    Add other types of learning rate schedulers here.

    Args:
        training_config: Configuration object containing optimizer and scheduler settings.
        optimizer: PyTorch optimizer whose learning rate will be scheduled.

    Returns:
        torch.optim.lr_scheduler.LambdaLR: Learning rate scheduler instance.
    """

    if training_config.optimization.lr_scheduler == "linear_with_warmup":
        # Credit where credit is due:
        # https://github.com/huggingface/transformers/blob/e71a01a104dd663c730e494eb0b6467bb51df357/src/transformers/optimization.py#L102
        def _lr_lambda(curr_step, num_warmup_steps, max_steps):
            if curr_step < num_warmup_steps:
                return float(curr_step) / float(max(1, num_warmup_steps))
            else:
                return max(
                    0.0,
                    float(max_steps - curr_step) / float(max(1, max_steps - num_warmup_steps)),
                )

        lr_lambda = lambda step: _lr_lambda(  # noqa: E731
            step,
            training_config.optimization.lr_warmup_steps,
            training_config.max_steps,
        )
        lr_scheduler = torch.optim.lr_scheduler.LambdaLR(
            optimizer,
            lr_lambda,
        )
    else:
        raise ValueError(f"Invalid learning rate scheduler: {training_config.optimization.lr_scheduler}")

    return lr_scheduler


########################################################
#
# Experiment Monitoring (Logging, Experiment Tracking, etc.)
#
########################################################


def _initialize_log_file(checkpointing_config: CheckpointingConfig) -> str:
    """Create and initialize a timestamped log file in the run's log directory.

    Sets up a log file with a unique timestamp in the run's logging directory.
    Creates the necessary directory structure if it doesn't exist.

    Directory Structure:
        {checkpointing_config.runs_dir}/
        └── {checkpointing_config.run_name}/
            └── {checkpointing_config.logs_dir}/
                └── log_YYYYMMDD_HHMMSS.txt

    Args:
        checkpointing_config: Configuration object containing checkpointing settings.

    Returns:
        str: Absolute path to the created log file.

    """

    run_dir = os.path.join(checkpointing_config.runs_dir, checkpointing_config.run_name)
    logs_dir = os.path.join(run_dir, checkpointing_config.logs_dir)
    os.makedirs(logs_dir, exist_ok=True)

    # datetime stamp
    timestamp = datetime.now().strftime("%Y%m%d_%H%M%S")
    log_file_name = f"log_{timestamp}.txt"
    log_file_path = os.path.join(logs_dir, log_file_name)

    open(log_file_path, "w").close()  # Create an empty log file

    return log_file_path


<<<<<<< HEAD
def initialize_logging(logging_config: LoggingConfig, checkpointing_config: CheckpointingConfig):
    """Initialize logging system with file, console, and optional experiment tracking.
=======
def initialize_experiment_tracker(
    monitoring_config: MonitoringConfig, checkpointing_config: CheckpointingConfig
):
    """Initialize an experiment tracker.
>>>>>>> 4b9066ed

    This function initializes an experiment tracker based on the configuration settings. Out of
    the box, Pico supports Weights and Biases.

    Args:
        monitoring_config: Configuration object containing monitoring settings.
        checkpointing_config: Configuration object containing checkpointing settings.

    Returns:
        Optional[WandbLogger]: An experiment tracker instance.
    """
    # NOTE: Add whatever other experiment trackers here that you want to use here.

    experiment_tracker = None
    if monitoring_config.experiment_tracker.framework == "wandb":
        assert (
            monitoring_config.experiment_tracker.wandb_project is not None
        ), "Wandb project must be provided if wandb is to be used."
        assert (
            monitoring_config.experiment_tracker.wandb_entity is not None
        ), "Wandb entity must be provided if wandb is to be used."

        _run_id = None
        if checkpointing_config.training.auto_resume:
            # If we are loading a checkpoint, we can try to find the run id of the previous run
            previous_runs = wandb.Api().runs(
                path="pico-lm/pico",
                filters={"display_name": checkpointing_config.run_name},
            )
            try:
                if len(previous_runs) == 1:
                    _run_id = previous_runs[0].id
            except ValueError:
                pass

        experiment_tracker = WandbLogger(
            project=monitoring_config.experiment_tracker.wandb_project,
            entity=monitoring_config.experiment_tracker.wandb_entity,
            id=_run_id,
            name=checkpointing_config.run_name,
        )
<<<<<<< HEAD
    elif logging_config.experiment_tracker is not None and logging_config.experiment_tracker != "":
        raise ValueError(f"Invalid experiment tracker: {logging_config.experiment_tracker}")
=======
    elif (
        monitoring_config.experiment_tracker.framework is not None
        and monitoring_config.experiment_tracker.framework != ""
    ):
        raise ValueError(
            f"Invalid experiment tracker: {monitoring_config.experiment_tracker.framework}"
        )
>>>>>>> 4b9066ed

    return experiment_tracker


def initialize_logging(
    monitoring_config: MonitoringConfig,
    checkpointing_config: CheckpointingConfig,
    fabric: L.Fabric,
):
    """Initialize logging system with default logging, to file and console.

    The default logging system uses a file handler and a stream handler.

    Args:
        monitoring_config: Configuration object containing monitoring settings.
        checkpointing_config: Configuration object containing checkpointing settings.

    Returns:
        logger: Standard Python logger configured for file and console output
    """

    # ---- Standard Local Logger ---- #
    if fabric.global_rank != 0:
        return

    logger = logging.getLogger(__name__)
    logger.setLevel(logging.INFO)

    # Create file handler
    log_file_path = _initialize_log_file(checkpointing_config)
    file_handler = logging.FileHandler(log_file_path, encoding="utf-8")
    file_handler.setLevel(monitoring_config.logging.log_level)

    # Create formatter and add it to the handler
    formatter = logging.Formatter("%(asctime)s - %(levelname)s - %(message)s")
    file_handler.setFormatter(formatter)

    # Add the handler to the logger
    logger.addHandler(file_handler)

    # Add a stream handler for console output
    stream_handler = logging.StreamHandler()
    stream_handler.setLevel(monitoring_config.logging.log_level)
    stream_handler.setFormatter(formatter)
    logger.addHandler(stream_handler)

    return logger


########################################################
#
# Checkpointing
#
########################################################k


def initialize_checkpointing(
    checkpointing_config: CheckpointingConfig, fabric: L.Fabric
):
    """Initialize model checkpointing functionality.

    Sets up the infrastructure for saving model checkpoints, with support for
    pushing checkpoints to HuggingFace Hub. Creates necessary repositories
    and branches if they don't exist.

    Directory Structure:
        {checkpointing_config.runs_dir}/
        └── {checkpointing_config.run_name}/
            └── {checkpointing_config.checkpoints_dir}/
                └── step_{step_number}/
                    └── ...

    Args:
        checkpointing_config: Configuration object containing checkpointing settings.

    Raises:
        RuntimeError: If unable to create HuggingFace repository after multiple attempts.

    Notes:
        - Creates HuggingFace repository if it doesn't exist
        - Creates a branch named after the run
        - Sets up local repository for pushing checkpoints
    """

    if fabric.global_rank != 0:
        return

    huggingface_repo_id = checkpointing_config.save_checkpoint_repo_id
    if huggingface_repo_id is None:
        return

    import time

    from huggingface_hub.errors import HfHubHTTPError
    from huggingface_hub.hf_api import create_branch, create_repo
    from huggingface_hub.repository import Repository

    run_dir = os.path.join(checkpointing_config.runs_dir, checkpointing_config.run_name)
    checkpoint_dir = os.path.join(run_dir, checkpointing_config.checkpoints_dir)

    _repo_sleep_time = 1
    _repo_created = False
    while not _repo_created:
        try:
            # Make sure the repo exists.
            create_repo(
                huggingface_repo_id,
                exist_ok=True,
            )
            _repo_created = True
        except HfHubHTTPError:
            if _repo_sleep_time > 64:
                raise RuntimeError(
                    f"Could not create huggingface repo {huggingface_repo_id} after {64} seconds."
                ) from HfHubHTTPError
            time.sleep(_repo_sleep_time)
            _repo_sleep_time *= 2

    # create branch
    create_branch(repo_id=huggingface_repo_id, branch=checkpointing_config.run_name, exist_ok=True)

    _ = Repository(
        checkpoint_dir,
        clone_from=huggingface_repo_id,
        revision=checkpointing_config.run_name,
    )<|MERGE_RESOLUTION|>--- conflicted
+++ resolved
@@ -19,14 +19,10 @@
 import lightning as L
 import torch
 import wandb
-<<<<<<< HEAD
 import yaml
 from datasets import Dataset, load_dataset
+from lightning.fabric.loggers import IterableDataset
 from lightning.fabric.loggers import Logger as FabricLogger
-=======
-from wandb.integration.lightning.fabric import WandbLogger
-from datasets import load_dataset, Dataset, IterableDataset
->>>>>>> 4b9066ed
 from torch.utils.data import DataLoader
 from transformers import AutoTokenizer
 from wandb.integration.lightning.fabric import WandbLogger
@@ -35,15 +31,10 @@
     CheckpointingConfig,
     DataConfig,
     EvaluationConfig,
-<<<<<<< HEAD
-    LoggingConfig,
     ModelConfig,
+    MonitoringConfig,
     ReLoRAConfig,
     TrainingConfig,
-=======
-    MonitoringConfig,
-    CheckpointingConfig,
->>>>>>> 4b9066ed
 )
 
 warnings.filterwarnings(
@@ -119,25 +110,13 @@
             overrides = yaml.safe_load(f)
         data_config = _apply_config_overrides(data_config, overrides.get("data", {}))
         model_config = _apply_config_overrides(model_config, overrides.get("model", {}))
-<<<<<<< HEAD
         relora_dict = model_config.relora
         if relora_dict is not None:
             relora_config = ReLoRAConfig(**relora_dict)
             model_config.relora = relora_config
         training_config = _apply_config_overrides(training_config, overrides.get("training", {}))
         evaluation_config = _apply_config_overrides(evaluation_config, overrides.get("evaluation", {}))
-        logging_config = _apply_config_overrides(logging_config, overrides.get("logging", {}))
-=======
-        training_config = _apply_config_overrides(
-            training_config, overrides.get("training", {})
-        )
-        evaluation_config = _apply_config_overrides(
-            evaluation_config, overrides.get("evaluation", {})
-        )
-        monitoring_config = _apply_config_overrides(
-            monitoring_config, overrides.get("monitoring", {})
-        )
->>>>>>> 4b9066ed
+        monitoring_config = _apply_config_overrides(monitoring_config, overrides.get("monitoring", {}))
         checkpointing_config = _apply_config_overrides(
             checkpointing_config, overrides.get("checkpointing", {})
         )
@@ -169,12 +148,8 @@
         str: The path to the run directory.
     """
     run_name = checkpointing_config.run_name
-    dt_format = "%Y-%m-%d_%H-%M-%S"
     if run_name is None:
-        run_name = datetime.now().strftime(dt_format)
-        checkpointing_config.run_name = run_name
-    elif checkpointing_config.qualify_run_name:
-        run_name += f"@{datetime.now().strftime(dt_format)}"
+        run_name = datetime.now().strftime("%Y-%m-%d_%H-%M-%S")
         checkpointing_config.run_name = run_name
 
     run_dir = os.path.join(checkpointing_config.runs_dir, run_name)
@@ -232,11 +207,13 @@
     """
 
     def __init__(self, dataset, rank, world_size):
+        """Initalise sharded iterable dataset."""
         self.dataset = dataset
         self.rank = rank
         self.world_size = world_size
 
     def __iter__(self):
+        """Iter implementation."""
         iterator = iter(self.dataset)
         # NOTE: Start by skipping to this worker's shard
         for _ in range(self.rank):
@@ -260,6 +237,7 @@
 
     Args:
         data_config: Configuration object containing dataset settings.
+        fabric: Fabric instance.
 
     Returns:
         ShardedIterableDataset: Initialized dataset object.
@@ -448,15 +426,10 @@
     return log_file_path
 
 
-<<<<<<< HEAD
-def initialize_logging(logging_config: LoggingConfig, checkpointing_config: CheckpointingConfig):
-    """Initialize logging system with file, console, and optional experiment tracking.
-=======
 def initialize_experiment_tracker(
     monitoring_config: MonitoringConfig, checkpointing_config: CheckpointingConfig
 ):
     """Initialize an experiment tracker.
->>>>>>> 4b9066ed
 
     This function initializes an experiment tracker based on the configuration settings. Out of
     the box, Pico supports Weights and Biases.
@@ -498,18 +471,11 @@
             id=_run_id,
             name=checkpointing_config.run_name,
         )
-<<<<<<< HEAD
-    elif logging_config.experiment_tracker is not None and logging_config.experiment_tracker != "":
-        raise ValueError(f"Invalid experiment tracker: {logging_config.experiment_tracker}")
-=======
     elif (
         monitoring_config.experiment_tracker.framework is not None
         and monitoring_config.experiment_tracker.framework != ""
     ):
-        raise ValueError(
-            f"Invalid experiment tracker: {monitoring_config.experiment_tracker.framework}"
-        )
->>>>>>> 4b9066ed
+        raise ValueError(f"Invalid experiment tracker: {monitoring_config.experiment_tracker.framework}")
 
     return experiment_tracker
 
@@ -526,6 +492,7 @@
     Args:
         monitoring_config: Configuration object containing monitoring settings.
         checkpointing_config: Configuration object containing checkpointing settings.
+        fabric: Fabric instance.
 
     Returns:
         logger: Standard Python logger configured for file and console output
@@ -566,9 +533,7 @@
 ########################################################k
 
 
-def initialize_checkpointing(
-    checkpointing_config: CheckpointingConfig, fabric: L.Fabric
-):
+def initialize_checkpointing(checkpointing_config: CheckpointingConfig, fabric: L.Fabric):
     """Initialize model checkpointing functionality.
 
     Sets up the infrastructure for saving model checkpoints, with support for
@@ -584,6 +549,7 @@
 
     Args:
         checkpointing_config: Configuration object containing checkpointing settings.
+        fabric: Fabric instance.
 
     Raises:
         RuntimeError: If unable to create HuggingFace repository after multiple attempts.
@@ -620,11 +586,11 @@
                 exist_ok=True,
             )
             _repo_created = True
-        except HfHubHTTPError:
+        except HfHubHTTPError as err:
             if _repo_sleep_time > 64:
                 raise RuntimeError(
                     f"Could not create huggingface repo {huggingface_repo_id} after {64} seconds."
-                ) from HfHubHTTPError
+                ) from err
             time.sleep(_repo_sleep_time)
             _repo_sleep_time *= 2
 

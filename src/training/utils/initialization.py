"""
Utilities for initializing components of the training process.

Here, we initialize all of the components that are part of the learning process. From logging,
and checkpointing to the optimizer to the dataset and the dataloader, this file contains the
logic for setting up the classes and functions that are used in the training loop.

As always, this code is meant to be basic. We hard-code the obvious defaults, and leave the
more experimental stuff to you.
"""

import logging
import math
import os
import warnings
from dataclasses import fields, is_dataclass
from datetime import datetime
<<<<<<< HEAD
from typing import Dict, Optional, Union

import lightning as L
import torch
import yaml
from datasets import Dataset, DownloadConfig, load_dataset
from huggingface_hub import create_branch, create_repo
from lightning.fabric.loggers import Logger as FabricLogger
=======
import wandb
from huggingface_hub import add_collection_item, create_repo, create_branch
from wandb.integration.lightning.fabric import WandbLogger
from datasets import load_dataset, Dataset, DownloadConfig
>>>>>>> 7ddb184d
from torch.utils.data import DataLoader
from transformers import AutoTokenizer

import wandb
from src.config import (
    CheckpointingConfig,
    DataConfig,
    EvaluationConfig,
    ModelConfig,
    MonitoringConfig,
    ReLoRAConfig,
    TrainingConfig,
)
from wandb.integration.lightning.fabric import WandbLogger

warnings.filterwarnings(
    "ignore",
    message=".*This integration is tested and supported for lightning Fabric.*",
)
warnings.filterwarnings(
    "ignore",
    message=".*Please report any issues to.*",
)

########################################################
#
# Basic Initialization
#
########################################################


def _apply_config_overrides(config, overrides: dict):
    """Recursively apply configuration overrides to a dataclass config object.

    Args:
        config: Base configuration object (must be a dataclass)
        overrides: Dictionary of override values matching config structure

    Returns:
        Modified config object with overrides to the config.
    """
    for field in fields(config):
        field_value = getattr(config, field.name)
        if is_dataclass(field_value):
            _apply_config_overrides(field_value, overrides.get(field.name, {}))
        else:
            if field.name in overrides:
                setattr(config, field.name, overrides[field.name])
    return config


def _init_relora_config(model_config: ModelConfig):
    relora_dict = model_config.relora
    if "target_modules" not in relora_dict:
        raise ValueError("List of ReLoRA target modules required!")
    if "reset_frequency" not in relora_dict:
        raise ValueError("ReLoRA reset frequency required!")
    model_config.relora = ReLoRAConfig(**relora_dict)


def initialize_configuration(
    config_path: Optional[str] = None,
) -> Dict[
    str,
    Union[
        DataConfig,
        ModelConfig,
        TrainingConfig,
        EvaluationConfig,
        MonitoringConfig,
        CheckpointingConfig,
    ],
]:
    """Initialize configuration objects with optional overrides from a YAML file.

    This function initializes all of the configuration objects, and then applies
    any overrides from the config_path file. If no config_path is provided,
    the function will use the default configuration objects.

    Args:
        config_path: Path to a YAML file containing configuration overrides.

    Returns:
        A dictionary containing the initialized configuration objects.
    """
    data_config = DataConfig()
    model_config = ModelConfig()
    training_config = TrainingConfig()
    evaluation_config = EvaluationConfig()
    monitoring_config = MonitoringConfig()
    checkpointing_config = CheckpointingConfig()

    if config_path:
        with open(config_path) as f:
            overrides = yaml.safe_load(f)
        data_config = _apply_config_overrides(data_config, overrides.get("data", {}))
        model_config = _apply_config_overrides(model_config, overrides.get("model", {}))
        training_config = _apply_config_overrides(training_config, overrides.get("training", {}))
        evaluation_config = _apply_config_overrides(evaluation_config, overrides.get("evaluation", {}))
        monitoring_config = _apply_config_overrides(monitoring_config, overrides.get("monitoring", {}))
        checkpointing_config = _apply_config_overrides(
            checkpointing_config, overrides.get("checkpointing", {})
        )

        # ReLoRA config initialisation
        if model_config.relora is not None:
            _init_relora_config(model_config)
            training_config.relora_reset_freq = model_config.relora.reset_frequency

    configs = {
        "data": data_config,
        "model": model_config,
        "training": training_config,
        "evaluation": evaluation_config,
        "monitoring": monitoring_config,
        "checkpointing": checkpointing_config,
    }

    return configs


def initialize_run_dir(checkpointing_config: CheckpointingConfig) -> str:
    """Initialize a directory for the current training run.

    Creates a unique directory for storing training, evaluation, and logging artifacts.
    If no run name is specified in the config, generates a timestamp-based name.

    Args:
        checkpointing_config: Configuration object containing run settings.
            NOTE: Must have a 'run_name' attribute that can be None, in which case
            a timestamp-based name will be generated.

    Returns:
        str: The path to the run directory.
    """
    run_name = checkpointing_config.run_name
    if run_name is None:
        run_name = datetime.now().strftime("%Y-%m-%d_%H-%M-%S")
        checkpointing_config.run_name = run_name

    run_dir = os.path.join(checkpointing_config.runs_dir, run_name)

    os.makedirs(run_dir, exist_ok=True)
    return run_dir


def initialize_fabric(training_config: TrainingConfig, experiment_tracker: Optional[FabricLogger] = None):
    """Initialize Lightning Fabric for distributed training.

    Sets up a Lightning Fabric instance with the specified configuration for
    handling distributed training, mixed precision, and logging.

    Args:
        training_config: Configuration object containing fabric settings
            (accelerator, precision, devices, etc.).
        experiment_tracker: Optional logger instance for experiment tracking
            (e.g., WandB logger).

    Returns:
        L.Fabric: Initialized Lightning Fabric instance.

    Example:
        >>> fabric = initialize_fabric(training_config, wandb_logger)
    """

    total_devices = training_config.fabric.num_devices * training_config.fabric.num_nodes

    if total_devices > 1:
        strategy = "deepspeed_stage_2"
    else:
        strategy = "auto"  # Sets up SingleDevice Strategy by default

    # NOTE: The strategy is set to use either DeepSpeed (Zero Stage 2) on multi-GPU,
    # or SingleDevice Strategy on single-GPU set ups. If you'd like to use a different strategy,
    # you can change the strategy flag in the fabric initialization, but be aware that this might
    # cause issues with checkpointing, evaluation, etc.

    fabric = L.Fabric(
        accelerator=training_config.fabric.accelerator,
        precision=training_config.fabric.precision,
        devices=training_config.fabric.num_devices,
        num_nodes=training_config.fabric.num_nodes,
        loggers=[experiment_tracker] if experiment_tracker is not None else None,
        strategy=strategy,
    )

    fabric.launch()

    return fabric


########################################################
#
# Dataset and Tokenization Initialization
#
########################################################


def initialize_dataset(
    data_config: DataConfig,
    fabric: L.Fabric,
    initial_batch_step: Optional[int] = 0,
    return_fast_forward_steps: bool = False,
):
    """Initialize dataset based on the given config.

    This function will return a dataset object, and optionally a fast_forward_steps value.

    The fast_forward_steps value is the number of steps that we need to fast-forward an iterator by,
    so that we can continue from a certain batch of data we would have seen had training not previously
    stopped. Depending on how the dataset is loaded, the amount of steps to fast-forward may be
    different from the initial_batch_step value.

    NOTE: This functionality is primarily useful for streaming datasets (which for large
    datasets is most of the time).

    Args:
        data_config: Configuration object containing dataset settings.
        fabric: A Lightning Fabric instance.
        initial_batch_step: The initial batch step to fast-forward to.
        return_fast_forward_steps: Whether to return the fast-forward steps value.

    Returns:
        Dataset: Initialized dataset object.
        Optional[int]: Number of steps to fast-forward the iterator by, if return_fast_forward_steps is True.
    """

    download_config = DownloadConfig(
        max_retries=10,  # default is 1 and can lead to pre-mature HTTPS errors
    )

    fast_forward_steps = 0

    if data_config.dataset.name == "pico-lm/pretokenized-dolma":
        # NOTE: We know that the dataset is sharded into 10,000 shards, so we can easily compute
        # the data file that we need to load in that contains the batch of data at
        # initial_batch_step.

        if initial_batch_step is not None:
            examples_per_shard = 20_480
            total_shards = 10_000
            batches_per_shard = examples_per_shard // data_config.dataloader.batch_size
            shard_idx = initial_batch_step // batches_per_shard

            data_files = [
                f"data/train-{str(_shard_idx).zfill(5)}-of-{total_shards}.parquet"
                for _shard_idx in range(shard_idx, total_shards)
            ]

            fast_forward_steps = initial_batch_step % batches_per_shard
        else:
            data_files = None

        base_dataset = load_dataset(
            data_config.dataset.name,
            split="train",
            streaming=True,
            data_files=data_files,
            download_config=download_config,
        )
    else:
        # NOTE: For other datasets, you might want to add some custom loading logic, especially
        # to help with loading or fast-forwarding to the correct batch.

        base_dataset = load_dataset(
            data_config.dataset.name,
            split="train",
            streaming=True,
            download_config=download_config,
        )

    if data_config.dataset.name == "pico-lm/pretokenized-dolma":
        from .data import ShardedIterableDataset

        # NOTE: We wrap the dataset in a ShardedIterableDataset, which is a custom class that
        # allows us to shard an iterable dataset across multiple processes. This is useful for
        # distributed training, where we want data-parallelism.
        dataset = ShardedIterableDataset(base_dataset, fabric.global_rank, fabric.world_size)
    else:
        dataset = base_dataset

    if return_fast_forward_steps:
        return dataset, fast_forward_steps
    else:
        return dataset


def initialize_tokenizer(data_config: DataConfig):
    """Initialize the tokenizer for text processing.

    This function can be extended to include custom tokenization logic.

    Args:
        data_config: Configuration object containing tokenizer settings.

    Returns:
        AutoTokenizer: A HuggingFace tokenizer instance.
    """

    return AutoTokenizer.from_pretrained(data_config.tokenizer.name)


def initialize_dataloader(
    data_config: DataConfig,
    training_config: TrainingConfig,
    fabric: L.Fabric,
    dataset: Dataset,
):
    """Initialize the DataLoader for efficient batch processing.

    Creates a PyTorch DataLoader that handles batching and data loading for training.
    Configured specifically for streaming tokenized text datasets.

    You might also want to extend this function to add a sampler, or some sort of custom
    collate function. For the default dataset, we don't need any of this, because the data are
    pre-shuffled, and pre-tokenized.

    Args:
        data_config: Configuration object containing dataloader settings.
        training_config: Configuration object containing training settings.
        fabric: A Lightning Fabric instance.
        dataset: A HuggingFace Dataset object containing tokenized text data.
            Expected to have 'input_ids' field in its items.

    Returns:
        DataLoader: PyTorch DataLoader instance configured for the dataset.
    """

    def _collate_fn(batch):
        return {"input_ids": [entry["input_ids"] for entry in batch]}

    sub_batch_size = data_config.dataloader.batch_size // (
        fabric.world_size * training_config.optimization.gradient_accumulation_steps
    )

    # NOTE: We use the sub-batch size for the dataloader, which is the full batch size
    # divided by the gradient accumulation steps. This ensures that the effective batch size
    # is correct.

    return DataLoader(
        dataset,
        batch_size=sub_batch_size,
        shuffle=False,  # Keep sequential for streaming datasets
        pin_memory=True,  # Speeds up transfer to GPU
        collate_fn=_collate_fn,
    )


########################################################
#
# Optimizer and Scheduler
#
########################################################


def initialize_optimizer(
    training_config: TrainingConfig, model: torch.nn.Module
) -> tuple[torch.optim.Optimizer, list[str]]:
    """Initialize the optimizer for model training.

    Creates an optimizer instance based on the configuration settings.

    Add whatever other optimizers you want here.

    Args:
        training_config: Configuration object containing optimizer settings.
            Must have:
            - optimization.optimizer (str): Name of the optimizer ("adamw")
            - optimization.lr (float): Learning rate for the optimizer
        model: PyTorch model whose parameters will be optimized.

    Returns: tuple of
        torch.optim.Optimizer: Configured optimizer instance.

        list[str]: optimizer state keys for reset
    """

    optimizer_state_keys = None
    if training_config.optimization.optimizer == "adamw":
        optimizer = torch.optim.AdamW(model.parameters(), lr=training_config.optimization.lr)
        optimizer_state_keys = ["exp_avg", "exp_avg_sq"]
    else:
        raise ValueError(f"Invalid optimizer: {training_config.optimization.optimizer}")

    return optimizer, optimizer_state_keys


def initialize_lr_scheduler(training_config: TrainingConfig, optimizer: torch.optim.Optimizer):
    """Initialize a learning rate scheduler with warmup and decay.

    The default is a learning rate scheduler that implements a linear warmup followed by
    linear decay. The learning rate increases linearly from 0 to the initial lr
    during warmup, then decreases linearly to 0 during the remaining steps.

    Add other types of learning rate schedulers here.

    Args:
        training_config: Configuration object containing optimizer and scheduler settings.
        optimizer: PyTorch optimizer whose learning rate will be scheduled.

    Returns:
        torch.optim.lr_scheduler.LambdaLR: Learning rate scheduler instance.
    """

    if training_config.optimization.lr_scheduler == "linear_with_warmup":
        # Credit where credit is due:
        # https://github.com/huggingface/transformers/blob/e71a01a104dd663c730e494eb0b6467bb51df357/src/transformers/optimization.py#L102
        def _lr_lambda(curr_step, num_warmup_steps, max_steps):
            if curr_step < num_warmup_steps:
                return float(curr_step) / float(max(1, num_warmup_steps))
            else:
                return max(
                    0.0,
                    float(max_steps - curr_step) / float(max(1, max_steps - num_warmup_steps)),
                )

        lr_lambda = lambda step: _lr_lambda(  # noqa: E731
            step,
            training_config.optimization.lr_warmup_steps,
            training_config.max_steps,
        )
        lr_scheduler = torch.optim.lr_scheduler.LambdaLR(
            optimizer,
            lr_lambda,
        )

    elif training_config.optimization.lr_scheduler == "relora_jagged_cosine":

        def _lr_lambda(
            curr_step, first_warmup_steps, max_steps, restart_warmup_steps, restart_frequency, min_lr_ratio
        ):
            if not (0 < min_lr_ratio <= 1.0):
                raise ValueError("If using relora_jagged_cosine scheduler, min_lr_ratio must be in (0,1]")
            if restart_warmup_steps <= 0:
                raise ValueError("If using relora_jagged_cosine scheduler, restart_warmup_steps must be > 0")
            if restart_frequency % first_warmup_steps != 0:
                raise ValueError("If using relora_jagged_cosine scheduler, restart_warmup_steps must be > 0")

            def _get_cosine_decay(progress: float) -> float:
                return 0.5 * (1.0 + math.cos(math.pi * progress))

            # Initial (linear warmup phase)
            if curr_step < first_warmup_steps:
                return float(curr_step) / float(max(1, first_warmup_steps))

            # Calculate restart step and number
            restart_step = curr_step % restart_frequency
            restart_number = curr_step // restart_frequency

            # ReLoRA restart warmup phase
            if restart_step < restart_warmup_steps and curr_step >= restart_frequency:
                end_of_warmup_progress = float(
                    restart_number * restart_frequency + restart_warmup_steps - first_warmup_steps
                ) / float(max(1, max_steps - first_warmup_steps))

                decay = _get_cosine_decay(end_of_warmup_progress)
                warmup_lr = min_lr_ratio + (1.0 - min_lr_ratio) * decay

                return float(restart_step) / float(max(1, restart_warmup_steps)) * warmup_lr

            # Standard cosine decay phase
            progress = float(curr_step - first_warmup_steps) / float(max(1, max_steps - first_warmup_steps))
            decay = _get_cosine_decay(progress)
            return min_lr_ratio + (1.0 - min_lr_ratio) * decay

        lr_scheduler = torch.optim.lr_scheduler.LambdaLR(
            optimizer,
            lambda step: _lr_lambda(
                step,
                training_config.optimization.lr_warmup_steps,
                training_config.max_steps,
                training_config.optimization.restart_warmup_steps,
                training_config.relora_reset_freq,
                training_config.optimization.min_lr_ratio,
            ),
        )

    else:
        raise ValueError(f"Invalid learning rate scheduler: {training_config.optimization.lr_scheduler}")

    return lr_scheduler


########################################################
#
# Experiment Monitoring (Logging, Experiment Tracking, etc.)
#
########################################################


def _initialize_log_file(checkpointing_config: CheckpointingConfig) -> str:
    """Create and initialize a timestamped log file in the run's log directory.

    Sets up a log file with a unique timestamp in the run's logging directory.
    Creates the necessary directory structure if it doesn't exist.

    Directory Structure:
        {checkpointing_config.runs_dir}/
        └── {checkpointing_config.run_name}/
            └── {checkpointing_config.logs_dir}/
                └── log_YYYYMMDD_HHMMSS.txt

    Args:
        checkpointing_config: Configuration object containing checkpointing settings.

    Returns:
        str: Absolute path to the created log file.

    """

    run_dir = os.path.join(checkpointing_config.runs_dir, checkpointing_config.run_name)
    logs_dir = os.path.join(run_dir, checkpointing_config.logs_dir)
    os.makedirs(logs_dir, exist_ok=True)

    # datetime stamp
    timestamp = datetime.now().strftime("%Y%m%d_%H%M%S")
    log_file_name = f"log_{timestamp}.txt"
    log_file_path = os.path.join(logs_dir, log_file_name)

    open(log_file_path, "w").close()  # Create an empty log file

    return log_file_path


def initialize_experiment_tracker(
    monitoring_config: MonitoringConfig, checkpointing_config: CheckpointingConfig
):
    """Initialize an experiment tracker.

    This function initializes an experiment tracker based on the configuration settings. Out of
    the box, Pico supports Weights and Biases.

    Args:
        monitoring_config: Configuration object containing monitoring settings.
        checkpointing_config: Configuration object containing checkpointing settings.

    Returns:
        Optional[WandbLogger]: An experiment tracker instance.
    """
    # NOTE: Add whatever other experiment trackers here that you want to use here.

    experiment_tracker = None
    if monitoring_config.experiment_tracker.framework == "wandb":
        assert monitoring_config.experiment_tracker.wandb_project is not None, (
            "Wandb project must be provided if wandb is to be used."
        )
        assert monitoring_config.experiment_tracker.wandb_entity is not None, (
            "Wandb entity must be provided if wandb is to be used."
        )

        _run_id = None
        if checkpointing_config.training.auto_resume:
            # If we are loading a checkpoint, we can try to find the run id of the previous run
            previous_runs = wandb.Api().runs(
                path="pico-lm/pico",
                filters={"display_name": checkpointing_config.run_name},
            )
            try:
                if len(previous_runs) == 1:
                    _run_id = previous_runs[0].id
            except ValueError:
                pass

        experiment_tracker = WandbLogger(
            project=monitoring_config.experiment_tracker.wandb_project,
            entity=monitoring_config.experiment_tracker.wandb_entity,
            id=_run_id,
            name=checkpointing_config.run_name,
        )
    elif (
        monitoring_config.experiment_tracker.framework is not None
        and monitoring_config.experiment_tracker.framework != ""
    ):
        raise ValueError(f"Invalid experiment tracker: {monitoring_config.experiment_tracker.framework}")

    return experiment_tracker


def initialize_logging(
    monitoring_config: MonitoringConfig,
    checkpointing_config: CheckpointingConfig,
    fabric: L.Fabric,
):
    """Initialize logging system with default logging, to file and console.

    The default logging system uses a file handler and a stream handler.

    Args:
        monitoring_config: Configuration object containing monitoring settings.
        checkpointing_config: Configuration object containing checkpointing settings.
        fabric: Fabric instance.

    Returns:
        logger: Standard Python logger configured for file and console output
    """

    # ---- Standard Local Logger ---- #
    if fabric.global_rank != 0:
        return

    logger = logging.getLogger(__name__)
    logger.setLevel(logging.INFO)

    # Create file handler
    log_file_path = _initialize_log_file(checkpointing_config)
    file_handler = logging.FileHandler(log_file_path, encoding="utf-8")
    file_handler.setLevel(monitoring_config.logging.log_level)

    # Create formatter and add it to the handler
    formatter = logging.Formatter("%(asctime)s - %(levelname)s - %(message)s")
    file_handler.setFormatter(formatter)

    # Add the handler to the logger
    logger.addHandler(file_handler)

    # Add a stream handler for console output
    stream_handler = logging.StreamHandler()
    stream_handler.setLevel(monitoring_config.logging.log_level)
    stream_handler.setFormatter(formatter)
    logger.addHandler(stream_handler)

    return logger


########################################################
#
# HuggingFace/Remote Checkpointing
#
########################################################


def initialize_hf_checkpointing(checkpointing_config: CheckpointingConfig, fabric: L.Fabric):
    """Initialize HuggingFace Checkpointing.

    Creates a HuggingFace repository if it doesn't exist, and creates a branch named after the run.

    Args:
        checkpointing_config: Configuration object containing checkpointing settings;
            must have a 'save_checkpoint_repo_id' attribute.
        fabric: fabric instance.

    Raises:
        RuntimeError: If unable to create HuggingFace repository after multiple attempts.
    """

    if fabric.global_rank != 0:
        return

    huggingface_repo_id = checkpointing_config.save_checkpoint_repo_id
    assert huggingface_repo_id is not None, "save_checkpoint_repo_id must be provided."

    repo = create_repo(huggingface_repo_id, exist_ok=True)

    # can create a repo without a specified namespace (will default to username)
    # however the rest of the HF calls need the fully qualified name
    # this is returned by create repo, so we update the config for later calls
    checkpointing_config.save_checkpoint_repo_id = repo.repo_id
    huggingface_repo_id = repo.repo_id

    if checkpointing_config.hf_collection_slug:
        add_collection_item(
            checkpointing_config.hf_collection_slug,
            huggingface_repo_id,
            repo.repo_type,
            exists_ok=True,
        )

    create_branch(
        repo_id=huggingface_repo_id,
        branch=checkpointing_config.run_name,
        exist_ok=True,
    )<|MERGE_RESOLUTION|>--- conflicted
+++ resolved
@@ -15,21 +15,14 @@
 import warnings
 from dataclasses import fields, is_dataclass
 from datetime import datetime
-<<<<<<< HEAD
 from typing import Dict, Optional, Union
 
 import lightning as L
 import torch
 import yaml
 from datasets import Dataset, DownloadConfig, load_dataset
-from huggingface_hub import create_branch, create_repo
+from huggingface_hub import add_collection_item, create_branch, create_repo
 from lightning.fabric.loggers import Logger as FabricLogger
-=======
-import wandb
-from huggingface_hub import add_collection_item, create_repo, create_branch
-from wandb.integration.lightning.fabric import WandbLogger
-from datasets import load_dataset, Dataset, DownloadConfig
->>>>>>> 7ddb184d
 from torch.utils.data import DataLoader
 from transformers import AutoTokenizer
 

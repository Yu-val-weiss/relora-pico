<<<<<<< HEAD
"""Wraps io to retry with backoff"""
=======
"""Defines a retry wrapper for io operations."""
>>>>>>> de2d3515

import time
from functools import wraps


def use_backoff(max_retries=2, initial_delay=1, backoff_factor=2):
    """
    Universal retry wrapper with exponential backoff for any function, but primarily for loading
    and storing HuggingFace datasets and objects.

    Example usage:

    >>> @use_backoff(max_retries=10, delay=1, backoff_factor=2)
    >>> def important_io_operation(x):
    >>>     return x + 1

    Args:
        fn: Function to execute
        max_retries: Maximum number of retry attempts (default: 3)
        initial_delay: Initial delay between retries in seconds (default: 1)
        backoff_factor: Multiplier for delay between retries (default: 2)

    Returns:
        A wrapper function that will retry the function fn up to max_retries times with exponential backoff

    Raises:
        Exception: If all retries fail
    """

    def _decorator(fn):
        @wraps(fn)
        def wrapper(*args, **kwargs):
            current_delay = initial_delay
            last_exception = None

            for attempt in range(max_retries):
                try:
                    return fn(*args, **kwargs)
                except Exception as e:
                    last_exception = e
                    if attempt < max_retries - 1:  # Don't sleep on the last attempt
                        time.sleep(current_delay)
                        current_delay *= backoff_factor

            raise Exception(f"IO Operation failed after {max_retries} attempts: {str(last_exception)}")

        return wrapper

    return _decorator<|MERGE_RESOLUTION|>--- conflicted
+++ resolved
@@ -1,8 +1,4 @@
-<<<<<<< HEAD
-"""Wraps io to retry with backoff"""
-=======
 """Defines a retry wrapper for io operations."""
->>>>>>> de2d3515
 
 import time
 from functools import wraps

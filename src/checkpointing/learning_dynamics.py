"""
Utilities for checkpointing learning dynamics-related states (i.e. activations, weights, grads, etc.)

We save the learning dynamics states in a subdirectory of the checkpointing directory.
"""

import copy
import os
import re
<<<<<<< HEAD
from typing import Dict, Optional

import torch
=======
import torch
from torch.nn import functional as F
from torch.utils.data import DataLoader
from huggingface_hub import upload_folder
>>>>>>> 4b9066ed

from src.model import Pico

# typing imports
import torch.nn as nn
import torch.nn.functional as F
from datasets import Dataset
from huggingface_hub import upload_folder
from lightning.fabric import Fabric
from torch.utils.data import DataLoader
from transformers import PreTrainedTokenizerBase

from src.config import CheckpointingConfig
from src.config.checkpointing_config import LearningDynamicsCheckpointingConfig


class CheckpointStateExtractor:
    """
    Class to extract and save the states of a model at a given checkpoint step for learning
    dynamics research.
    """

    def __init__(
        self,
        learning_dynamics_config: LearningDynamicsCheckpointingConfig,
        fabric: Fabric,
        model: nn.Module,
    ):
        """Initialise Checkpoint State Extractor.

        Args:
            learning_dynamics_config (LearningDynamicsCheckpointingConfig): Learning dynamics config
            fabric (Fabric): Fabric instance
            model (nn.Module): Model instance
        """
        self.learning_dynamics_config = learning_dynamics_config
        self.fabric = fabric
        self.model = model

    def extract_states(self, dataloader, compute_gradients: bool = False):
        """Extracts model states (activations, weights, and optionally gradients).

        Given a dataloader, this function will perform a forward pass of the model on each batch,
        and save the activations and weights at each layer. If compute_gradients is True, it will
        also compute the gradients of the model parameters.

        Args:
            dataloader: The dataloader containing the dataset to extract states from.
            compute_gradients: Whether to compute the gradients of the model parameters.

        Returns:
            A dictionary containing the activations, weights, and optionally gradients of the model.
        """
        checkpoint_activations = {}
        checkpoint_weights = {}

        # NOTE: to extract activations and weights, we need to setup forward hooks on the layers
        # of the model that we are interested in. This is a good intro to forward hooks if you
        # are not familiar: https://web.stanford.edu/~nanbhas/blog/forward-hooks-pytorch/
        forward_hooks = self._setup_forward_hooks(
            checkpoint_activations,
            checkpoint_weights,
        )

        ########################################################
        #
        # Forward Pass: Extract activations and weights; and compute gradients
        #
        ########################################################

        for sub_batch in dataloader:
            _input_ids = torch.tensor(sub_batch["input_ids"], device=self.fabric.device)

            if compute_gradients:
                if "labels" in sub_batch:
                    input_ids = _input_ids
                    labels = torch.tensor(sub_batch["labels"], device=self.fabric.device)
                else:
                    input_ids = _input_ids[:, :-1]
                    labels = _input_ids[:, 1:]
            else:
                input_ids = _input_ids
                labels = None

            if labels is None:
                # we can throw away the outputs, we are only interested in the hidden states
                with torch.no_grad():
                    _ = self.model(input_ids)
            else:
                # NOTE: if we are computing gradients, calling backwards will compute the gradients
                # of the model parameters.
                outputs, _ = self.model(input_ids)
                outputs = outputs.transpose(1, 2)
                loss = F.cross_entropy(outputs, labels)
                self.fabric.backward(loss)

        # cleanup forward hooks - NOTE this is not strictly necessary, since self.model is a
        # deepcopy of the original model; but it is good practice to remove the hooks after the
        # forward pass is complete.
        for hook in forward_hooks:
            hook.remove()

        ########################################################
        #
        # Extract gradients from the target tensors of the model
        #
        ########################################################

        layer_suffixes = self.learning_dynamics_config.layer_suffixes
        checkpoint_gradients = {}
        if compute_gradients:
            for name, param in self.model.named_parameters():
                # only do this for the weight matrix of the layer_suffixes
                if any(layer_suffix in name for layer_suffix in layer_suffixes) and "weight" in name:
                    assert param.grad is not None, "Gradient is None for layer: {name} at step: {step}"
                    name = re.sub(r"\.weight", "", name)
                    checkpoint_gradients[name] = param.grad.detach().cpu()

        # zero out the gradients
        self.model.zero_grad()

        return checkpoint_activations, checkpoint_weights, checkpoint_gradients

    ########################################################
    #
    # Setup forward hooks to save activations and weights at each layer
    #
    ########################################################

    def _setup_forward_hooks(self, checkpoint_activations, checkpoint_weights):
        """Setup forward hooks for the model to save activations and weights at each layer.

        This function will setup forward hooks on the layers of the model that we are interested in.
        The forward hooks will save the activations and weights at each layer whenever the forward pass
        is performed.

        Args:
            checkpoint_activations: A dictionary to store the activations at each layer.
            checkpoint_weights: A dictionary to store the weights at each layer.

        Returns:
            A list of forward hooks. We do this so that we can remove the hooks after the forward pass
            is complete.
        """

        forward_hooks = []
        layer_suffixes = self.learning_dynamics_config.layer_suffixes

        for name, module in self.model.named_modules():
            if any(layer_suffix in name for layer_suffix in layer_suffixes):
                _forward_hook = module.register_forward_hook(
                    self._get_forward_hook(name, checkpoint_activations, checkpoint_weights)
                )
                forward_hooks.append(_forward_hook)
        return forward_hooks

    def _get_forward_hook(self, module_name, checkpoint_activations, checkpoint_weights):
        """Get a forward hook for a given module.

        This function is called by the _setup_forward_hooks function to setup a forward hook for a given
        module. This functions is a closure that captures the module_name, checkpoint_activations, and
        checkpoint_weights.

        Args:
            module_name: The name of the module to setup a forward hook for.
            checkpoint_activations: A dictionary to store the activations at each layer.
            checkpoint_weights: A dictionary to store the weights at each layer.

        Returns:
            A forward hook for the given module.
        """

        def _forward_hook(module, _, module_out):
            sequence_idx = self.learning_dynamics_config.sequence_idx
            activations = module_out[:, sequence_idx, :].detach().cpu()

            # check if there is already a key for the module name
            if module_name not in checkpoint_activations:
                # if there is no key, then we create a new key and store the hidden states
                checkpoint_activations[module_name] = activations

                # extract the weight matrix just once
                weight_matrix = module.weight.detach().cpu()
                checkpoint_weights[module_name] = weight_matrix
            else:
                # if there is already a key, then we concatenate the new hidden states to the existing ones
                checkpoint_activations[module_name] = torch.cat(
                    (checkpoint_activations[module_name], activations)
                )

        return _forward_hook


def compute_learning_dynamics_states(
    checkpointing_config: CheckpointingConfig,
    fabric: Fabric,
    model: nn.Module,
    dataset: Dataset,
    compute_gradients: bool = False,
) -> Dict[str, torch.Tensor]:
    """Computes the learning dynamics metrics for a given checkpoint step.

    Uses the CheckpointStateExtractor to extract the activations, weights, and optionally gradients
    of the model at a given checkpoint step.

    Args:
        checkpointing_config: The configuration object for checkpointing.
        fabric: The Fabric instance for distributed training.
        model: The model to extract states from.
        dataset: The dataset to extract states from.
        compute_gradients: Whether to compute the gradients of the model parameters.

    Returns:
        A dictionary containing the activations, weights, and optionally gradients of the model.
    """

    if fabric.global_rank != 0:
        return

    # Setting up datalaoder for
    def _collate_fn(batch):
        return {"input_ids": [entry["input_ids"] for entry in batch]}

<<<<<<< HEAD
    sub_batch_size = checkpointing_config.learning_dynamics.sub_batch_size
    dataloader = DataLoader(dataset, batch_size=sub_batch_size, shuffle=False, collate_fn=_collate_fn)
=======
    batch_size = checkpointing_config.learning_dynamics.batch_size
    dataloader = DataLoader(
        dataset, batch_size=batch_size, shuffle=False, collate_fn=_collate_fn
    )
>>>>>>> 4b9066ed
    extractor_dataloader = fabric.setup_dataloaders(dataloader)

    # Create a new model instance with same parameters but zero gradients
    _model = Pico(model.config, fabric=fabric).to(fabric.device)
    _model.load_state_dict(model.state_dict())
    _model.zero_grad()

    # setup forward hooks for the model to save activations and weights at each layer
    state_extractor = CheckpointStateExtractor(checkpointing_config.learning_dynamics, fabric, _model)
    checkpoint_activations, checkpoint_weights, checkpoint_gradients = state_extractor.extract_states(
        extractor_dataloader, compute_gradients=compute_gradients
    )

    return {
        "checkpoint_activations": checkpoint_activations,
        "checkpoint_weights": checkpoint_weights,
        "checkpoint_gradients": checkpoint_gradients,
    }


def save_learning_dynamics_states(
    checkpointing_config: CheckpointingConfig,
    checkpoint_step: int,
    prefix: str,
    fabric: Fabric,
    learning_dynamics_states: Dict[str, torch.Tensor],
    learning_dynamics_dataset: Optional[Dataset] = None,
    tokenizer: Optional[PreTrainedTokenizerBase] = None,
) -> None:
    """Save the learning dynamics metrics to the checkpointing directory.

    By default only the learning dynamics states are saved. If the learning dynamics dataset
    is provided, it is also saved; if a tokenizer is provided, the dataset is also detokenized
    (i.e. a new column with the text is added to the dataset).

    The learning dynamics dataset is saved in the checkpointing directory as a HuggingFace
    dataset.

    Creates a versioned checkpoint directory with the following structure:

    {checkpointing_config.runs_dir}/
        └── {checkpointing_config.run_name}/
            └── {checkpointing_config.checkpoints_dir}/
                ├── step_{checkpoint_step}/
                │   └── {checkpointing_config.learning_dynamics_dir}/ # Learning Dynamics files
                │      ├── {prefix}_activations.pt
                │      ├── {prefix}_weights.pt
                │      └── {prefix}_gradients.pt
                │      └── {prefix}_data/ # if learning_dynamics_dataset is provided
                └── latest -> step_{checkpoint_step}/

    Args:
        checkpointing_config: The configuration object for checkpointing.
        checkpoint_step: The checkpoint step at which the learning dynamics states were computed.
        prefix: The prefix for the learning dynamics states.
        fabric: The Fabric instance for distributed training.
        learning_dynamics_states: The learning dynamics states to save.
<<<<<<< HEAD
        gradient_step: The gradient step at which the learning dynamics states were computed.
        prefix: The prefix to include in checkpoint files.
=======
>>>>>>> 4b9066ed
        learning_dynamics_dataset: The dataset containing learning dynamics data,
            including input IDs that need to be decoded. (optional)
        tokenizer: The tokenizer used to decode input IDs into text. (optional)
    """

    # Only rank 0 process saves checkpoints in distributed training
    if fabric.global_rank != 0:
        return

    runs_dir = checkpointing_config.runs_dir
    run_name = checkpointing_config.run_name
    checkpoints_dir = checkpointing_config.checkpoints_dir
    learning_dynamics_dir = checkpointing_config.learning_dynamics_dir

    run_path = os.path.join(runs_dir, run_name)
    root_checkpoint_path = os.path.join(run_path, checkpoints_dir)
    checkpoint_path = os.path.join(root_checkpoint_path, f"step_{checkpoint_step}")
    learning_dynamics_path = os.path.join(checkpoint_path, learning_dynamics_dir)
    os.makedirs(learning_dynamics_path, exist_ok=True)

    # save the learning dynamics states
    for key, value in learning_dynamics_states.items():
        if value is not None and len(value) > 0:
            torch.save(value, os.path.join(learning_dynamics_path, f"{prefix}_{key}.pt"))

    if learning_dynamics_dataset is not None:
        if tokenizer is not None:
            # go through dataset and decode the input ids; and add back into dataset
            detokenized_dataset = {"input_ids": [], "text": []}

            for entry in learning_dynamics_dataset:
                input_ids = entry["input_ids"]
                decoded_text = tokenizer.decode(input_ids, skip_special_tokens=True)
                detokenized_dataset["input_ids"].append(input_ids)
                detokenized_dataset["text"].append(decoded_text)

            learning_dynamics_dataset = Dataset.from_dict(detokenized_dataset)

        learning_dynamics_dataset_path = os.path.join(learning_dynamics_path, f"{prefix}_data")
        learning_dynamics_dataset.save_to_disk(learning_dynamics_dataset_path)

    if checkpointing_config.save_checkpoint_repo_id is not None:
        # Upload the HF model
        upload_folder(
            folder_path=learning_dynamics_path,
            path_in_repo=learning_dynamics_dir,
            repo_id=checkpointing_config.save_checkpoint_repo_id,
            commit_message=f"Saving Learning Dynamics Datas -- Step {checkpoint_step}",
            revision=checkpointing_config.run_name,
            token=os.getenv("HF_TOKEN"),
        )<|MERGE_RESOLUTION|>--- conflicted
+++ resolved
@@ -4,21 +4,11 @@
 We save the learning dynamics states in a subdirectory of the checkpointing directory.
 """
 
-import copy
 import os
 import re
-<<<<<<< HEAD
 from typing import Dict, Optional
 
 import torch
-=======
-import torch
-from torch.nn import functional as F
-from torch.utils.data import DataLoader
-from huggingface_hub import upload_folder
->>>>>>> 4b9066ed
-
-from src.model import Pico
 
 # typing imports
 import torch.nn as nn
@@ -31,6 +21,7 @@
 
 from src.config import CheckpointingConfig
 from src.config.checkpointing_config import LearningDynamicsCheckpointingConfig
+from src.model import Pico
 
 
 class CheckpointStateExtractor:
@@ -240,15 +231,10 @@
     def _collate_fn(batch):
         return {"input_ids": [entry["input_ids"] for entry in batch]}
 
-<<<<<<< HEAD
     sub_batch_size = checkpointing_config.learning_dynamics.sub_batch_size
     dataloader = DataLoader(dataset, batch_size=sub_batch_size, shuffle=False, collate_fn=_collate_fn)
-=======
     batch_size = checkpointing_config.learning_dynamics.batch_size
-    dataloader = DataLoader(
-        dataset, batch_size=batch_size, shuffle=False, collate_fn=_collate_fn
-    )
->>>>>>> 4b9066ed
+    dataloader = DataLoader(dataset, batch_size=batch_size, shuffle=False, collate_fn=_collate_fn)
     extractor_dataloader = fabric.setup_dataloaders(dataloader)
 
     # Create a new model instance with same parameters but zero gradients
@@ -306,11 +292,6 @@
         prefix: The prefix for the learning dynamics states.
         fabric: The Fabric instance for distributed training.
         learning_dynamics_states: The learning dynamics states to save.
-<<<<<<< HEAD
-        gradient_step: The gradient step at which the learning dynamics states were computed.
-        prefix: The prefix to include in checkpoint files.
-=======
->>>>>>> 4b9066ed
         learning_dynamics_dataset: The dataset containing learning dynamics data,
             including input IDs that need to be decoded. (optional)
         tokenizer: The tokenizer used to decode input IDs into text. (optional)

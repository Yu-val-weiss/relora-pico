--- conflicted
+++ resolved
@@ -270,15 +270,7 @@
     extractor_dataloader = fabric.setup_dataloaders(extractor_dataloader, use_distributed_sampler=True)
 
     # Create a new model instance with same parameters but zero gradients
-<<<<<<< HEAD
-    _model = (
-        Pico(model.config, fabric=fabric)
-        if model.config.relora is None
-        else ReLoRAPico(model.config, fabric=fabric)
-    )
-=======
-    _model = Pico(model.config)
->>>>>>> 8069b7c3
+    _model = Pico(model.config) if model.config.relora is None else ReLoRAPico(model.config)
     _model.load_state_dict(model.state_dict())
 
     if isinstance(fabric.strategy, DeepSpeedStrategy):

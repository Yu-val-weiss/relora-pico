"""
Utilities for checkpointing learning dynamics-related states (i.e. activations, weights, grads, etc.)

We save the learning dynamics states in a subdirectory of the checkpointing directory.
"""

import os
import re
from typing import Dict, Optional

import deepspeed
<<<<<<< HEAD
import torch
=======

from src.model import Pico

from src.training.utils.io import use_backoff

# typing imports
>>>>>>> 9a07090c
import torch.nn as nn
import torch.optim as optim
from datasets import Dataset
from huggingface_hub import upload_folder
from lightning.fabric import Fabric
from lightning.fabric.strategies import DeepSpeedStrategy
from torch.nn import functional as F
from torch.utils.data import DataLoader
from transformers import PreTrainedTokenizerBase

from src.config import CheckpointingConfig
from src.config.checkpointing_config import LearningDynamicsCheckpointingConfig
from src.model import Pico, ReLoRAPico


# NOTE: DeepSpeed requires a dummy optimizer to be passed in to the setup function
class DummyOptimizer(optim.Optimizer):
    """Dummy optimizer class."""

    def __init__(self, params):
        """Initialise dummy optimizer."""
        super().__init__(params, defaults={})


class CheckpointStateExtractor:
    """
    Class to extract and save the states of a model at a given checkpoint step for learning
    dynamics research.
    """

    def __init__(
        self,
        learning_dynamics_config: LearningDynamicsCheckpointingConfig,
        fabric: Fabric,
        model: nn.Module,
    ):
        """Initialize CheckpointStateExtractor."""
        self.learning_dynamics_config = learning_dynamics_config
        self.fabric = fabric
        self.model = model

    def extract_states(self, dataloader, compute_gradients: bool = False, relora_active: bool = False):
        """Extracts model states (activations, weights, and optionally gradients).

        Given a dataloader, this function will perform a forward pass of the model on each batch,
        and save the activations and weights at each layer. If compute_gradients is True, it will
        also compute the gradients of the model parameters.

        Args:
            dataloader: The dataloader containing the dataset to extract states from.
            compute_gradients: Whether to compute the gradients of the model parameters.
            relora_active: Whether relora is active, changes logic for tensors.

        Returns:
            A dictionary containing the activations, weights, and optionally gradients of the model.
        """
        checkpoint_activations = {}
        checkpoint_weights = {}

        # NOTE: to extract activations and weights, we need to setup forward hooks on the layers
        # of the model that we are interested in. This is a good intro to forward hooks if you
        # are not familiar: https://web.stanford.edu/~nanbhas/blog/forward-hooks-pytorch/
        forward_hooks = self._setup_forward_hooks(
            checkpoint_activations,
            checkpoint_weights,
        )

        ########################################################
        #
        # Forward Pass: Extract activations and weights; and compute gradients
        #
        ########################################################

        for sub_batch in dataloader:
            _input_ids = torch.tensor(sub_batch["input_ids"], device=self.fabric.device)

            if compute_gradients and relora_active:
                if "labels" in sub_batch:
                    input_ids = _input_ids
                    labels = torch.tensor(sub_batch["labels"], device=self.fabric.device)
                else:
                    input_ids = _input_ids[:, :-1]
                    labels = _input_ids[:, 1:]
            else:
                input_ids = _input_ids
                labels = None

            # cannot actually compute gradients for relora, as the weight matrices hold no gradients
            if labels is None or relora_active:
                # we can throw away the outputs, we are only interested in the hidden states
                with torch.no_grad():
                    _ = self.model(input_ids)
            else:
                # NOTE: if we are computing gradients, calling backwards will compute the gradients
                # of the model parameters.
                outputs, _ = self.model(input_ids)
                outputs = outputs.transpose(1, 2)
                loss = F.cross_entropy(outputs, labels)
                self.fabric.backward(loss, model=self.model)

        # cleanup forward hooks - NOTE this is not strictly necessary, since self.model is a
        # deepcopy of the original model; but it is good practice to remove the hooks after the
        # forward pass is complete.
        for hook in forward_hooks:
            hook.remove()

        ########################################################
        #
        # Extract gradients from the target tensors of the model
        #
        ########################################################

        layer_suffixes = self.learning_dynamics_config.layer_suffixes
        checkpoint_gradients = {}
        if compute_gradients and not relora_active:  # do not compute if relora active
            for name, param in self.model.named_parameters():
                # only do this for the weight matrix of the layer_suffixes
                if any(layer_suffix in name for layer_suffix in layer_suffixes) and "weight" in name:
                    if isinstance(self.fabric.strategy, DeepSpeedStrategy):
                        _grad = deepspeed.utils.safe_get_full_grad(param)
                    else:
                        _grad = param.grad

                    assert _grad is not None, f"Gradient is None for layer: {name}"
                    name = re.sub(r"\.weight", "", name)
                    checkpoint_gradients[name] = _grad.detach().cpu()

        # zero out the gradients
        self.model.zero_grad()

        return checkpoint_activations, checkpoint_weights, checkpoint_gradients

    ########################################################
    #
    # Setup forward hooks to save activations and weights at each layer
    #
    ########################################################

    def _setup_forward_hooks(self, checkpoint_activations, checkpoint_weights):
        """Setup forward hooks for the model to save activations and weights at each layer.

        This function will setup forward hooks on the layers of the model that we are interested in.
        The forward hooks will save the activations and weights at each layer whenever the forward pass
        is performed.

        Args:
            checkpoint_activations: A dictionary to store the activations at each layer.
            checkpoint_weights: A dictionary to store the weights at each layer.

        Returns:
            A list of forward hooks. We do this so that we can remove the hooks after the forward pass
            is complete.
        """

        forward_hooks = []
        layer_suffixes = self.learning_dynamics_config.layer_suffixes

        for name, module in self.model.named_modules():
            if "dropout" in name:  # relora dropout does not have a weight parameter, so skip it
                continue
            if any(layer_suffix in name for layer_suffix in layer_suffixes):
                _forward_hook = module.register_forward_hook(
                    self._get_forward_hook(name, checkpoint_activations, checkpoint_weights)
                )
                forward_hooks.append(_forward_hook)
        return forward_hooks

    def _get_forward_hook(self, module_name, checkpoint_activations, checkpoint_weights):
        """Get a forward hook for a given module.

        This function is called by the _setup_forward_hooks function to setup a forward hook for a given
        module. This functions is a closure that captures the module_name, checkpoint_activations, and
        checkpoint_weights.

        Args:
            module_name: The name of the module to setup a forward hook for.
            checkpoint_activations: A dictionary to store the activations at each layer.
            checkpoint_weights: A dictionary to store the weights at each layer.

        Returns:
            A forward hook for the given module.
        """

        def _forward_hook(module, _, module_out):
            sequence_idx = self.learning_dynamics_config.sequence_idx

            local_activations = module_out[:, sequence_idx, :].detach()

            # Gather activations from all processes using fabric
            gathered_activations = self.fabric.all_gather(local_activations)

            # Reshape from [num_processes, batch_size, hidden_dim] to [total_batch_size, hidden_dim]
            # NOTE: transposing allows us to interleave the activations from each process so that
            # they are in the correct order. (i.e. activation N is from data sample N)
            gathered_activations = gathered_activations.transpose(0, 1).reshape(
                -1, gathered_activations.shape[-1]
            )

            # check if there is already a key for the module name
            if module_name not in checkpoint_activations:
                # if there is no key, then we create a new key and store the hidden states
                checkpoint_activations[module_name] = gathered_activations.detach().cpu()

                # extract the weight matrix just once
                weight_matrix = module.weight.detach().cpu()

                checkpoint_weights[module_name] = weight_matrix
            else:
                # if there is already a key, then we concatenate the new hidden states to the existing ones
                checkpoint_activations[module_name] = torch.cat(
                    (
                        checkpoint_activations[module_name],
                        gathered_activations.detach().cpu(),
                    )
                )

        return _forward_hook


def compute_learning_dynamics_states(
    checkpointing_config: CheckpointingConfig,
    fabric: Fabric,
    model: nn.Module,
    dataset: Dataset,
    compute_gradients: bool = False,
) -> Dict[str, torch.Tensor]:
    """Computes the learning dynamics metrics for a given checkpoint step.

    Uses the CheckpointStateExtractor to extract the activations, weights, and optionally gradients
    of the model at a given checkpoint step.

    Args:
        checkpointing_config: The configuration object for checkpointing.
        fabric: The Fabric instance for distributed training.
        model: The model to extract states from.
        dataset: The dataset to extract states from.
        compute_gradients: Whether to compute the gradients of the model parameters.

    Returns:
        A dictionary containing the activations, weights, and optionally gradients of the model.
    """

    # NOTE: Synchronizing processes for fabric dataloader setup
    fabric.barrier()
    model.to("cpu")  # Offloading model to CPU

    # Setting up Dataloader for learning dynamics
    def _collate_fn(batch):
        return {"input_ids": [entry["input_ids"] for entry in batch]}

    batch_size = checkpointing_config.learning_dynamics.batch_size
    sub_batch_size = batch_size // fabric.world_size

    # NOTE: Make sure to set drop_last to False, otherwise the last batch will be dropped
    # and we will not have a complete set of activations for the last sample. Also,
    # we need to set shuffle to False, otherwise the activations will be shuffled across
    # processes and we will not be able to interleave them correctly.
    extractor_dataloader = DataLoader(
        dataset,
        batch_size=sub_batch_size,
        shuffle=False,
        collate_fn=_collate_fn,
        drop_last=False,
    )
    extractor_dataloader = fabric.setup_dataloaders(extractor_dataloader, use_distributed_sampler=True)

    relora_active = model.config.relora is not None

    # Create a new model instance with same parameters but zero gradients
    _model = ReLoRAPico(model.config) if relora_active else Pico(model.config)
    _model.load_state_dict(model.state_dict())

    if isinstance(fabric.strategy, DeepSpeedStrategy):
        _model, _ = fabric.setup(_model, DummyOptimizer(_model.parameters()))
    else:
        _model = fabric.setup(_model)

    _model.zero_grad()

    # setup forward hooks for the model to save activations and weights at each layer
    state_extractor = CheckpointStateExtractor(checkpointing_config.learning_dynamics, fabric, _model)

    checkpoint_activations, checkpoint_weights, checkpoint_gradients = state_extractor.extract_states(
        extractor_dataloader,
        compute_gradients=compute_gradients,
        relora_active=relora_active,
    )

    del _model
    torch.cuda.empty_cache()

    # NOTE: Synchronizing processes for model setup
    fabric.barrier()

    model.to(fabric.device)

    # NOTE: Trimming down the activations to match the dataset size;
    # This is because the DataSampler might add extra samples to the dataset to make it evenly divisible
    # by the number of processes. We need to remove these extra samples.
    for layer_name, layer_activations in checkpoint_activations.items():
        if len(layer_activations) > len(dataset):
            checkpoint_activations[layer_name] = layer_activations[: len(dataset)]
        elif len(layer_activations) < len(dataset):
            raise ValueError(
                f"Number of activations ({len(layer_activations)}) in layer {layer_name}"
                f"does not match number of samples in dataset ({len(dataset)})"
            )

    return {
        "activations": checkpoint_activations,
        "weights": checkpoint_weights,
        "gradients": checkpoint_gradients,
    }


@use_backoff()
def save_learning_dynamics_states(
    checkpointing_config: CheckpointingConfig,
    checkpoint_step: int,
    prefix: str,
    fabric: Fabric,
    learning_dynamics_states: Dict[str, torch.Tensor],
    learning_dynamics_dataset: Optional[Dataset] = None,
    tokenizer: Optional[PreTrainedTokenizerBase] = None,
) -> None:
    """Save the learning dynamics metrics to the checkpointing directory.

    By default only the learning dynamics states are saved. If the learning dynamics dataset
    is provided, it is also saved; if a tokenizer is provided, the dataset is also detokenized
    (i.e. a new column with the text is added to the dataset).

    The learning dynamics dataset is saved in the checkpointing directory as a HuggingFace
    dataset.

    Creates a versioned checkpoint directory with the following structure:

    {checkpointing_config.runs_dir}/
        └── {checkpointing_config.run_name}/
            └── {checkpointing_config.checkpoints_dir}/
                ├── step_{checkpoint_step}/
                │   └── {checkpointing_config.learning_dynamics_dir}/ # Learning Dynamics files
                │      ├── {prefix}_activations.pt
                │      ├── {prefix}_weights.pt
                │      └── {prefix}_gradients.pt
                │      └── {prefix}_data/ # if learning_dynamics_dataset is provided
                └── latest -> step_{checkpoint_step}/

    Args:
        checkpointing_config: The configuration object for checkpointing.
        checkpoint_step: The checkpoint step at which the learning dynamics states were computed.
        prefix: The prefix for the learning dynamics states.
        fabric: The Fabric instance for distributed training.
        learning_dynamics_states: The learning dynamics states to save.
        learning_dynamics_dataset: The dataset containing learning dynamics data,
            including input IDs that need to be decoded. (optional)
        tokenizer: The tokenizer used to decode input IDs into text. (optional)
    """

    # Only rank 0 process saves checkpoints in distributed training
    if fabric.global_rank != 0:
        return

    runs_dir = checkpointing_config.runs_dir
    run_name = checkpointing_config.run_name
    checkpoints_dir = checkpointing_config.checkpoints_dir
    learning_dynamics_dir = checkpointing_config.learning_dynamics_dir

    run_path = os.path.join(runs_dir, run_name)
    root_checkpoint_path = os.path.join(run_path, checkpoints_dir)
    checkpoint_path = os.path.join(root_checkpoint_path, f"step_{checkpoint_step}")
    learning_dynamics_path = os.path.join(checkpoint_path, learning_dynamics_dir)
    os.makedirs(learning_dynamics_path, exist_ok=True)

    # save the learning dynamics states
    for key, value in learning_dynamics_states.items():
        if value is not None and len(value) > 0:
            torch.save(value, os.path.join(learning_dynamics_path, f"{prefix}_{key}.pt"))

    if learning_dynamics_dataset is not None:
        if tokenizer is not None:
            # go through dataset and decode the input ids; and add back into dataset
            detokenized_dataset = {"input_ids": [], "text": []}

            for entry in learning_dynamics_dataset:
                input_ids = entry["input_ids"]
                decoded_text = tokenizer.decode(input_ids, skip_special_tokens=True)
                detokenized_dataset["input_ids"].append(input_ids)
                detokenized_dataset["text"].append(decoded_text)

            learning_dynamics_dataset = Dataset.from_dict(detokenized_dataset)

        learning_dynamics_dataset_path = os.path.join(learning_dynamics_path, f"{prefix}_data")
        learning_dynamics_dataset.save_to_disk(learning_dynamics_dataset_path)

    if checkpointing_config.save_checkpoint_repo_id is not None:
        # Upload the HF model
        upload_folder(
            folder_path=learning_dynamics_path,
            path_in_repo=learning_dynamics_dir,
            repo_id=checkpointing_config.save_checkpoint_repo_id,
            commit_message=f"Saving Learning Dynamics Data ({prefix}) -- Step {checkpoint_step}",
            revision=checkpointing_config.run_name,
            token=os.getenv("HF_TOKEN"),
        )<|MERGE_RESOLUTION|>--- conflicted
+++ resolved
@@ -9,16 +9,7 @@
 from typing import Dict, Optional
 
 import deepspeed
-<<<<<<< HEAD
 import torch
-=======
-
-from src.model import Pico
-
-from src.training.utils.io import use_backoff
-
-# typing imports
->>>>>>> 9a07090c
 import torch.nn as nn
 import torch.optim as optim
 from datasets import Dataset
@@ -32,6 +23,7 @@
 from src.config import CheckpointingConfig
 from src.config.checkpointing_config import LearningDynamicsCheckpointingConfig
 from src.model import Pico, ReLoRAPico
+from src.training.utils.io import use_backoff
 
 
 # NOTE: DeepSpeed requires a dummy optimizer to be passed in to the setup function

"""
Utilities for checkpointing training-related states (i.e. model, optimizer, lr_scheduler, etc.)

We save both a HuggingFace model and a Fabric-specific checkpoint. The HuggingFace model is
saved at the step-specific checkpoint directory, while the Fabric-specific checkpoint is saved
in a subdirectory. This is done to facilitate easier versioning of the HuggingFace model files
(which are what gets uploaded to the Hub).
"""

import os
from typing import Any, Dict, Tuple, Union

import torch.nn as nn
import yaml
from huggingface_hub import upload_file, upload_folder
from lightning import Fabric
from lightning.fabric.strategies import DeepSpeedStrategy
<<<<<<< HEAD
from lightning.fabric.utilities.seed import _collect_rng_states, _set_rng_states
=======
from dataclasses import asdict


# typing imports
>>>>>>> c832e84d
from torch.optim import Optimizer
from torch.optim.lr_scheduler import LRScheduler
from transformers import PreTrainedTokenizerBase

from src.config import CheckpointingConfig


def load_checkpoint(
    checkpointing_config: CheckpointingConfig,
    checkpoint_step: Union[str, int],
    fabric: Fabric,
    model: nn.Module,
    optimizer: Optimizer,
    lr_scheduler: LRScheduler,
) -> Tuple[nn.Module, Optimizer, LRScheduler, int]:
    """Load model checkpoint and associated states from a given step.

    Args:
        checkpointing_config: Configuration object containing checkpoint settings
        checkpoint_step: The step at which to load the checkpoint
        fabric: Lightning Fabric instance for distributed training support
        model: The model instance to load weights into
        optimizer: The optimizer instance to load states into
        lr_scheduler: The learning rate scheduler to load states into

    Returns:
        Tuple containing the model, optimizer, lr_scheduler, and checkpoint step.
        Returns None if no checkpoint is found.
    """

    if isinstance(checkpoint_step, int):
        checkpoint_step = f"step_{checkpoint_step}"

    checkpoint_path = os.path.join(
        checkpointing_config.runs_dir,
        checkpointing_config.run_name,
        checkpointing_config.checkpoints_dir,
        checkpoint_step,
    )

    if not os.path.exists(checkpoint_path):
        return None

    # Load from specified fabric checkpoint subdirectory
    fabric_checkpoint_path = os.path.join(checkpoint_path, checkpointing_config.fabric_checkpoint_dir)

    checkpoint_state = {
        "_model": model,
        "_optimizer": optimizer,
        "_lr_scheduler": lr_scheduler,
    }

    if not isinstance(fabric.strategy, DeepSpeedStrategy):
        fabric_load_file = os.path.join(
            fabric_checkpoint_path, checkpointing_config.fabric_checkpoint_filename
        )
    else:
        # Deepspeed checkpoints create sub-directory with distributed checkpoint file
        fabric_load_file = fabric_checkpoint_path

    extra_state = fabric.load(os.path.join(fabric_load_file), state=checkpoint_state)

    # NOTE: extra_state will contain any additional states that were saved in the checkpoint
    checkpoint_step = extra_state["_checkpoint_step"]

    if "_rng_states" in extra_state:
        _rng_states = extra_state["_rng_states"]
        _set_rng_states(_rng_states)

    return model, optimizer, lr_scheduler, checkpoint_step


def save_checkpoint(
    configs: Dict[str, Any],
    checkpoint_step: int,
    fabric: Fabric,
    model: nn.Module,
    optimizer: Optimizer,
    lr_scheduler: LRScheduler,
    tokenizer: PreTrainedTokenizerBase,
    upload_logs: bool = True,
) -> None:
    """Save training checkpoint and associated states to disk and optionally to HuggingFace Hub.

    We save the following files:
    - HuggingFace model files (config.json, pytorch_model.bin)
    - Tokenizer files (vocab.json, merges.txt)
    - Fabric-specific files - fabric state of the model, optimizer, and lr_scheduler. If using
      DeepSpeed, the checkpoint is saved in a subdirectory, otherwise it is saved in a single file.

    Note that the HuggingFace model files are saved at the step-specific checkpoint directory, while the
    Fabric-specific files are saved in a subdirectory. This is done to facilitate easier
    versioning of the HuggingFace model files (which are what gets uploaded to the Hub).

    NOTE: Why do we save a HF model at all? We do this because it makes it easier to load the model
    in a separate script for evaluation and to play nicely with the HuggingFace Hub.

    Creates a versioned checkpoint directory with the following structure:

    {checkpointing_config.runs_dir}/
        └── {checkpointing_config.run_name}/
            └── training_config.yaml           # Training config
            └── {checkpointing_config.checkpoints_dir}/
                ├── step_{checkpoint_step}/
                │   ├── config.json                    # HuggingFace model config
                │   ├── pytorch_model.bin              # HuggingFace model weights
                │   ├── vocab.json                     # Tokenizer vocab
                │   ├── merges.txt                     # Tokenizer merges
                │   └── {checkpointing_config.fabric_checkpoint_dir}/  # Fabric-specific files
                │       └── checkpoint/                # Distributed checkpoint files (if using DeepSpeed)
                │           OR
                │       └── checkpoint.pt              # Single checkpoint file (if using other strategies)
                └── latest -> step_{checkpoint_step}/

    Args:
        configs: A dictionary containing the initialized configuration objects.
        checkpoint_step: The current training checkpoint step (i.e. number of learning steps taken)
        fabric: Lightning Fabric instance for distributed training support
        model: The model instance to save
        optimizer: The optimizer instance to save
        lr_scheduler: The learning rate scheduler to save
        tokenizer: The tokenizer to save
        upload_logs: Whether to upload training logs to HF Hub (default: True)

    """

    checkpointing_config = configs["checkpointing"]

    # Get the directories from the training config
    runs_dir = checkpointing_config.runs_dir
    checkpoints_dir = checkpointing_config.checkpoints_dir
    fabric_checkpoint_dir = checkpointing_config.fabric_checkpoint_dir
    logs_dir = checkpointing_config.logs_dir

    run_path = os.path.join(runs_dir, checkpointing_config.run_name)
    root_checkpoint_path = os.path.join(run_path, checkpoints_dir)
    checkpoint_path = os.path.join(root_checkpoint_path, f"step_{checkpoint_step}")

    # Create directories
    os.makedirs(checkpoint_path, exist_ok=True)

    ########################################################
    #
    # Save HuggingFace files
    #
    ########################################################

    # NOTE: we convert the Pico model to a HuggingFace model before saving it. See `model.py`
    # for more details.
    if fabric.global_rank == 0:
        hf_model = model.convert_to_hf_model()
        hf_model.save_pretrained(checkpoint_path)
        tokenizer.save_pretrained(checkpoint_path)

    ########################################################
    #
    # Save Fabric-specific files
    #
    ########################################################

    # Create fabric-specific subdirectory
    fabric_checkpoint_path = os.path.join(checkpoint_path, fabric_checkpoint_dir)
    os.makedirs(fabric_checkpoint_path, exist_ok=True)

    # Save model states (use underscore to avoid conflicts with third-party libraries)
    checkpoint_state = {
        "_model": model,
        "_optimizer": optimizer,
        "_lr_scheduler": lr_scheduler,
        "_checkpoint_step": checkpoint_step,
    }

    if not isinstance(fabric.strategy, DeepSpeedStrategy):
        checkpoint_state["_rng_states"] = _collect_rng_states()
        fabric_save_file = os.path.join(
            fabric_checkpoint_path, checkpointing_config.fabric_checkpoint_filename
        )
    else:
        # Deepspeed checkpoints create sub-directory with distributed checkpoint file
        fabric_save_file = fabric_checkpoint_path

    fabric.save(fabric_save_file, checkpoint_state)

    if fabric.global_rank == 0:
        # Save config in fabric directory
        config_path = os.path.join(run_path, "training_config.yaml")
        if not os.path.exists(config_path):
            # Converting dataclasses to joined dicts and saving to file
            _training_config = {}
            for config_name, config in configs.items():
                _training_config[config_name] = asdict(config)
            with open(config_path, "w") as f:
                yaml.dump(_training_config, f)

        # Update latest symlink
        latest_symlink_path = os.path.join(root_checkpoint_path, "latest")
        if os.path.lexists(latest_symlink_path):
            os.remove(latest_symlink_path)
        os.symlink(f"step_{checkpoint_step}", latest_symlink_path, target_is_directory=True)

    ########################################################
    #
    # Push to HuggingFace Hub (if configured)
    #
    ########################################################

    if fabric.global_rank == 0:
        # Push to HuggingFace Hub if configured
        if checkpointing_config.save_checkpoint_repo_id is not None:
            # Upload the HF model
            hf_model.push_to_hub(
                repo_id=checkpointing_config.save_checkpoint_repo_id,
                commit_message=f"Saving HF Model -- Step {checkpoint_step}",
                revision=checkpointing_config.run_name,
                token=os.getenv("HF_TOKEN"),
            )

            if checkpoint_step == 0:
                # Uploading Tokenizer during first step since it never changes
                tokenizer.push_to_hub(
                    repo_id=checkpointing_config.save_checkpoint_repo_id,
                    commit_message=f"Saving Tokenizer -- Step {checkpoint_step}",
                    revision=checkpointing_config.run_name,
                    token=os.getenv("HF_TOKEN"),
                )

                upload_file(
                    path_or_fileobj=config_path,
                    path_in_repo="training_config.yaml",
                    repo_id=checkpointing_config.save_checkpoint_repo_id,
                    commit_message=f"Saving Training Config -- Step {checkpoint_step}",
                    revision=checkpointing_config.run_name,
                    token=os.getenv("HF_TOKEN"),
                )

            # Upload the fabric checkpoint directory
            upload_folder(
                folder_path=fabric_checkpoint_path,
                path_in_repo=fabric_checkpoint_dir,
                repo_id=checkpointing_config.save_checkpoint_repo_id,
                commit_message=f"Saving Fabric Checkpoint -- Step {checkpoint_step}",
                revision=checkpointing_config.run_name,
                token=os.getenv("HF_TOKEN"),
            )

            # Upload logs if requested
            if upload_logs:
                logs_path = os.path.join(run_path, logs_dir)
                upload_folder(
                    folder_path=logs_path,
                    path_in_repo=logs_dir,
                    repo_id=checkpointing_config.save_checkpoint_repo_id,
                    commit_message=f"Saving Logs -- Step {checkpoint_step}",
                    revision=checkpointing_config.run_name,
                    token=os.getenv("HF_TOKEN"),
                )<|MERGE_RESOLUTION|>--- conflicted
+++ resolved
@@ -8,6 +8,7 @@
 """
 
 import os
+from dataclasses import asdict
 from typing import Any, Dict, Tuple, Union
 
 import torch.nn as nn
@@ -15,14 +16,9 @@
 from huggingface_hub import upload_file, upload_folder
 from lightning import Fabric
 from lightning.fabric.strategies import DeepSpeedStrategy
-<<<<<<< HEAD
 from lightning.fabric.utilities.seed import _collect_rng_states, _set_rng_states
-=======
-from dataclasses import asdict
-
 
 # typing imports
->>>>>>> c832e84d
 from torch.optim import Optimizer
 from torch.optim.lr_scheduler import LRScheduler
 from transformers import PreTrainedTokenizerBase

"""
Utilities for checkpointing training-related states (i.e. model, optimizer, lr_scheduler, etc.)

We save both a HuggingFace model and a Fabric-specific checkpoint. The HuggingFace model is
saved at the step-specific checkpoint directory, while the Fabric-specific checkpoint is saved
in a subdirectory. This is done to facilitate easier versioning of the HuggingFace model files
(which are what gets uploaded to the Hub).
"""

import os
from typing import Any, Dict, Tuple, Union

import torch.nn as nn
import yaml
<<<<<<< HEAD
from huggingface_hub import upload_folder
from lightning import Fabric
=======
from huggingface_hub import upload_folder, upload_file
from lightning.fabric.utilities.seed import _collect_rng_states, _set_rng_states
>>>>>>> dee4a2e2
from lightning.fabric.strategies import DeepSpeedStrategy
from lightning.fabric.utilities.seed import _collect_rng_states, _set_rng_states
from torch.optim import Optimizer
from torch.optim.lr_scheduler import LRScheduler
from transformers import PreTrainedTokenizerBase

from src.config import CheckpointingConfig


def load_checkpoint(
    checkpointing_config: CheckpointingConfig,
    checkpoint_step: Union[str, int],
    fabric: Fabric,
    model: nn.Module,
    optimizer: Optimizer,
    lr_scheduler: LRScheduler,
) -> Tuple[nn.Module, Optimizer, LRScheduler, int]:
    """Load model checkpoint and associated states from a given step.

    Args:
        checkpointing_config: Configuration object containing checkpoint settings
        checkpoint_step: The step at which to load the checkpoint
        fabric: Lightning Fabric instance for distributed training support
        model: The model instance to load weights into
        optimizer: The optimizer instance to load states into
        lr_scheduler: The learning rate scheduler to load states into

    Returns:
        Tuple containing the model, optimizer, lr_scheduler, and checkpoint step.
        Returns None if no checkpoint is found.
    """

    if isinstance(checkpoint_step, int):
        checkpoint_step = f"step_{checkpoint_step}"

    checkpoint_path = os.path.join(
        checkpointing_config.runs_dir,
        checkpointing_config.run_name,
        checkpointing_config.checkpoints_dir,
        checkpoint_step,
    )

    if not os.path.exists(checkpoint_path):
        return None

    # Load from specified fabric checkpoint subdirectory
    fabric_checkpoint_path = os.path.join(checkpoint_path, checkpointing_config.fabric_checkpoint_dir)

    checkpoint_state = {
        "_model": model,
        "_optimizer": optimizer,
        "_lr_scheduler": lr_scheduler,
    }

    if not isinstance(fabric.strategy, DeepSpeedStrategy):
        fabric_load_file = os.path.join(
            fabric_checkpoint_path, checkpointing_config.fabric_checkpoint_filename
        )
    else:
        # Deepspeed checkpoints create sub-directory with distributed checkpoint file
        fabric_load_file = fabric_checkpoint_path

    extra_state = fabric.load(os.path.join(fabric_load_file), state=checkpoint_state)

    # NOTE: extra_state will contain any additional states that were saved in the checkpoint
    checkpoint_step = extra_state["_checkpoint_step"]

    if "_rng_states" in extra_state:
        _rng_states = extra_state["_rng_states"]
        _set_rng_states(_rng_states)

    return model, optimizer, lr_scheduler, checkpoint_step


def save_checkpoint(
    configs: Dict[str, Any],
    checkpoint_step: int,
    fabric: Fabric,
    model: nn.Module,
    optimizer: Optimizer,
    lr_scheduler: LRScheduler,
    tokenizer: PreTrainedTokenizerBase,
    upload_logs: bool = True,
) -> None:
    """Save training checkpoint and associated states to disk and optionally to HuggingFace Hub.

    We save the following files:
    - HuggingFace model files (config.json, pytorch_model.bin)
    - Tokenizer files (vocab.json, merges.txt)
    - Fabric-specific files - fabric state of the model, optimizer, and lr_scheduler. If using
      DeepSpeed, the checkpoint is saved in a subdirectory, otherwise it is saved in a single file.

    Note that the HuggingFace model files are saved at the step-specific checkpoint directory, while the
    Fabric-specific files are saved in a subdirectory. This is done to facilitate easier
    versioning of the HuggingFace model files (which are what gets uploaded to the Hub).

    NOTE: Why do we save a HF model at all? We do this because it makes it easier to load the model
    in a separate script for evaluation and to play nicely with the HuggingFace Hub.

    Creates a versioned checkpoint directory with the following structure:

    {checkpointing_config.runs_dir}/
        └── {checkpointing_config.run_name}/
            └── training_config.yaml           # Training config
            └── {checkpointing_config.checkpoints_dir}/
                ├── step_{checkpoint_step}/
                │   ├── config.json                    # HuggingFace model config
                │   ├── pytorch_model.bin              # HuggingFace model weights
                │   ├── vocab.json                     # Tokenizer vocab
                │   ├── merges.txt                     # Tokenizer merges
                │   └── {checkpointing_config.fabric_checkpoint_dir}/  # Fabric-specific files
<<<<<<< HEAD
                │       ├── config.yaml                # Full training config
                │       └── checkpoint/                # Distributed model checkpoint files (w/ DeepSpeed)
=======
                │       └── checkpoint/                # Distributed model checkpoint files (if using DeepSpeed)
>>>>>>> dee4a2e2
                │           OR
                │       └── checkpoint.pt              # Single checkpoint file (if using other strategies)
                └── latest -> step_{checkpoint_step}/

    Args:
        configs: A dictionary containing the initialized configuration objects.
        checkpoint_step: The current training checkpoint step (i.e. number of learning steps taken)
        fabric: Lightning Fabric instance for distributed training support
        model: The model instance to save
        optimizer: The optimizer instance to save
        lr_scheduler: The learning rate scheduler to save
        tokenizer: The tokenizer to save
        upload_logs: Whether to upload training logs to HF Hub (default: True)

    """

    checkpointing_config = configs["checkpointing"]

    # Get the directories from the training config
    runs_dir = checkpointing_config.runs_dir
    checkpoints_dir = checkpointing_config.checkpoints_dir
    fabric_checkpoint_dir = checkpointing_config.fabric_checkpoint_dir
    logs_dir = checkpointing_config.logs_dir

    run_path = os.path.join(runs_dir, checkpointing_config.run_name)
    root_checkpoint_path = os.path.join(run_path, checkpoints_dir)
    checkpoint_path = os.path.join(root_checkpoint_path, f"step_{checkpoint_step}")

    # Create directories
    os.makedirs(checkpoint_path, exist_ok=True)

    ########################################################
    #
    # Save HuggingFace files
    #
    ########################################################

    # NOTE: we convert the Pico model to a HuggingFace model before saving it. See `model.py`
    # for more details.
    if fabric.global_rank == 0:
        hf_model = model.convert_to_hf_model()
        hf_model.save_pretrained(checkpoint_path)
        tokenizer.save_pretrained(checkpoint_path)

    ########################################################
    #
    # Save Fabric-specific files
    #
    ########################################################

    # Create fabric-specific subdirectory
    fabric_checkpoint_path = os.path.join(checkpoint_path, fabric_checkpoint_dir)
    os.makedirs(fabric_checkpoint_path, exist_ok=True)

    # Save model states (use underscore to avoid conflicts with third-party libraries)
    checkpoint_state = {
        "_model": model,
        "_optimizer": optimizer,
        "_lr_scheduler": lr_scheduler,
        "_checkpoint_step": checkpoint_step,
    }

    if not isinstance(fabric.strategy, DeepSpeedStrategy):
        checkpoint_state["_rng_states"] = _collect_rng_states()
        fabric_save_file = os.path.join(
            fabric_checkpoint_path, checkpointing_config.fabric_checkpoint_filename
        )
    else:
        # Deepspeed checkpoints create sub-directory with distributed checkpoint file
        fabric_save_file = fabric_checkpoint_path

    fabric.save(fabric_save_file, checkpoint_state)

    if fabric.global_rank == 0:
        # Save config in fabric directory
        config_path = os.path.join(run_path, "training_config.yaml")
        if not os.path.exists(config_path):
            with open(config_path, "w") as f:
                yaml.dump(configs, f)

        # Update latest symlink
        latest_symlink_path = os.path.join(root_checkpoint_path, "latest")
        if os.path.lexists(latest_symlink_path):
            os.remove(latest_symlink_path)
        os.symlink(f"step_{checkpoint_step}", latest_symlink_path, target_is_directory=True)

    ########################################################
    #
    # Push to HuggingFace Hub (if configured)
    #
    ########################################################

    if fabric.global_rank == 0:
        # Push to HuggingFace Hub if configured
        if checkpointing_config.save_checkpoint_repo_id is not None:
            # Upload the HF model
            hf_model.push_to_hub(
                repo_id=checkpointing_config.save_checkpoint_repo_id,
                commit_message=f"Saving HF Model -- Step {checkpoint_step}",
                revision=checkpointing_config.run_name,
                token=os.getenv("HF_TOKEN"),
            )

            if checkpoint_step == 0:
                # Uploading Tokenizer during first step since it never changes
                tokenizer.push_to_hub(
                    repo_id=checkpointing_config.save_checkpoint_repo_id,
                    commit_message=f"Saving Tokenizer -- Step {checkpoint_step}",
                    revision=checkpointing_config.run_name,
                    token=os.getenv("HF_TOKEN"),
                )

                upload_file(
                    path_or_fileobj=config_path,
                    path_in_repo="training_config.yaml",
                    repo_id=checkpointing_config.save_checkpoint_repo_id,
                    commit_message=f"Saving Training Config -- Step {checkpoint_step}",
                    revision=checkpointing_config.run_name,
                    token=os.getenv("HF_TOKEN"),
                )

            # Upload the fabric checkpoint directory
            upload_folder(
                folder_path=fabric_checkpoint_path,
                path_in_repo=fabric_checkpoint_dir,
                repo_id=checkpointing_config.save_checkpoint_repo_id,
                commit_message=f"Saving Fabric Checkpoint -- Step {checkpoint_step}",
                revision=checkpointing_config.run_name,
                token=os.getenv("HF_TOKEN"),
            )

            # Upload logs if requested
            if upload_logs:
                logs_path = os.path.join(run_path, logs_dir)
                upload_folder(
                    folder_path=logs_path,
                    path_in_repo=logs_dir,
                    repo_id=checkpointing_config.save_checkpoint_repo_id,
                    commit_message=f"Saving Logs -- Step {checkpoint_step}",
                    revision=checkpointing_config.run_name,
                    token=os.getenv("HF_TOKEN"),
                )<|MERGE_RESOLUTION|>--- conflicted
+++ resolved
@@ -12,13 +12,8 @@
 
 import torch.nn as nn
 import yaml
-<<<<<<< HEAD
-from huggingface_hub import upload_folder
+from huggingface_hub import upload_file, upload_folder
 from lightning import Fabric
-=======
-from huggingface_hub import upload_folder, upload_file
-from lightning.fabric.utilities.seed import _collect_rng_states, _set_rng_states
->>>>>>> dee4a2e2
 from lightning.fabric.strategies import DeepSpeedStrategy
 from lightning.fabric.utilities.seed import _collect_rng_states, _set_rng_states
 from torch.optim import Optimizer
@@ -130,12 +125,7 @@
                 │   ├── vocab.json                     # Tokenizer vocab
                 │   ├── merges.txt                     # Tokenizer merges
                 │   └── {checkpointing_config.fabric_checkpoint_dir}/  # Fabric-specific files
-<<<<<<< HEAD
-                │       ├── config.yaml                # Full training config
-                │       └── checkpoint/                # Distributed model checkpoint files (w/ DeepSpeed)
-=======
-                │       └── checkpoint/                # Distributed model checkpoint files (if using DeepSpeed)
->>>>>>> dee4a2e2
+                │       └── checkpoint/                # Distributed checkpoint files (if using DeepSpeed)
                 │           OR
                 │       └── checkpoint.pt              # Single checkpoint file (if using other strategies)
                 └── latest -> step_{checkpoint_step}/

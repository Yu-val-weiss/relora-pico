--- conflicted
+++ resolved
@@ -3,8 +3,8 @@
 
 We subdivide the checkpointing into training, evaluation, and learning_dynamics. Training
 checkpoints store the model, optimizer, and learning rate scheduler. Evaluation checkpoints store
-the evaluation results on the defined metrics. Learning dynamics checkpoints store activations and gradients used for
-learning dynamics analysis.
+the evaluation results on the defined metrics. Learning dynamics checkpoints store activations and gradients
+used for learning dynamics analysis.
 """
 
 from .evaluation import save_evaluation_results
@@ -15,17 +15,9 @@
 from .training import load_checkpoint, save_checkpoint
 
 __all__ = [
-<<<<<<< HEAD
-    "save_evaluation_results",
-    "compute_learning_dynamics_states",
-    "save_learning_dynamics_states",
-    "load_checkpoint",
-    "save_checkpoint",
-=======
     "compute_learning_dynamics_states",
     "load_checkpoint",
     "save_checkpoint",
     "save_evaluation_results",
     "save_learning_dynamics_states",
->>>>>>> de2d3515
 ]
"""
Model Package

This Package contains Pico models (currently only the Pico Decoder). We plan to implement other
architectures in the future.

If you have other models you'd like to implement, we recommend you add modules to this package.
"""

from .pico import Pico
from .relora import ReLoRALinear, ReLoRAPico

<<<<<<< HEAD
__all__ = ["Pico", "ReLoRALinear", "ReLoRAPico"]
=======
from .pico_decoder import PicoDecoder
>>>>>>> 7e0e3ce4
<|MERGE_RESOLUTION|>--- conflicted
+++ resolved
@@ -7,11 +7,7 @@
 If you have other models you'd like to implement, we recommend you add modules to this package.
 """
 
-from .pico import Pico
-from .relora import ReLoRALinear, ReLoRAPico
+from .pico_decoder import PicoDecoder
+from .relora import PicoReLoRADecoder, ReLoRALinear
 
-<<<<<<< HEAD
-__all__ = ["Pico", "ReLoRALinear", "ReLoRAPico"]
-=======
-from .pico_decoder import PicoDecoder
->>>>>>> 7e0e3ce4
+__all__ = ["PicoDecoder", "ReLoRALinear", "PicoReLoRADecoder"]
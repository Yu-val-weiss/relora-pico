"""
The Pico Model: A Lightweight Transformer Language Model

Pico uses a simple LLAMA-style transformer architecture, written for clarity and educational purposes.

Everything is written with a modular design for easy modification and experimentation.

Key features:
- RMSNorm for layer normalization
- Rotary Positional Embeddings (RoPE)
- Multi-head attention with KV-cache support
- SwiGLU activation function
- Residual connections throughout

- KV-cache for faster autoregressive generation

References:
    - RoPE: https://arxiv.org/abs/2104.09864
    - SwiGLU: https://arxiv.org/abs/2002.05202
    - LLAMA: https://arxiv.org/abs/2302.13971

Adapted from:
    - OLMO: https://github.com/allenai/OLMo
    - LLAMA: https://github.com/meta/llama
"""

import math
from dataclasses import asdict

# typing imports
from typing import TYPE_CHECKING, Any, Dict, Optional, Tuple, Union

import torch
import torch.backends.cuda
import torch.nn as nn
import torch.nn.functional as F
from transformers import PretrainedConfig, PreTrainedModel
from transformers.modeling_outputs import CausalLMOutput, CausalLMOutputWithPast

try:
    if TYPE_CHECKING:
        # We need to do this to avoid importing these when creating the HF-compatible models
        import lightning as L

        from src.config import ModelConfig
except ImportError:
    pass

########################################################
#
# Layer Normalization
#
########################################################


class RMSNorm(torch.nn.Module):
    """Root Mean Square Layer Normalization.

    A variant of Layer Normalization that uses RMS statistics instead of mean/variance,
    resulting in improved stability and performance.

    Args:
        config (Union[ModelConfig, PicoHFConfig]): Configuration object containing normalization parameters
            - config.norm_eps: Small constant for numerical stability
            - config.d_model: Model dimension for the weight parameter

    References:
        https://arxiv.org/abs/1910.07467
    """

    def __init__(self, config: Union["ModelConfig", "PicoHFConfig"]):
        """Initalise Root Mean Square Layer Normalization module.

        Args:
            config (Union[ModelConfig,PicoHFConfig]): Config object containing normalization parameters
            - config.norm_eps: Small constant for numerical stability
            - config.d_model: Model dimension for the weight parameter
        """
        super().__init__()
        self.eps = config.norm_eps
        self.weight = nn.Parameter(torch.ones(config.d_model))

    def _norm(self, x: torch.Tensor) -> torch.Tensor:
        """
        Normalizes the input tensor by its RMS value.
        """
        return x * torch.rsqrt(x.pow(2).mean(-1, keepdim=True) + self.eps)

    def forward(self, x: torch.Tensor) -> torch.Tensor:
        """
        Applies RMS normalization to the input tensor and scales it by the weight parameter.
        """
        output = self._norm(x.float()).type_as(x)
        return output * self.weight


########################################################
#
# Positional Embedding
#
########################################################


class RoPE(nn.Module):
    """Rotary Positional Embeddings (RoPE).

    Implements position-dependent rotation of keys and queries in attention mechanism,
    allowing better modeling of relative positions in sequences. Uses complex number
    operations for efficient rotation.

    Args:
        config (Union[ModelConfig, PicoHFConfig]): Model configuration containing:
            - config.position_emb_theta: Base for frequency computation
            - config.d_model: Model dimension
            - config.attention_n_heads: Number of attention heads
            - config.max_seq_len: Maximum sequence length
        fabric (L.Fabric): Lightning Fabric instance for device management

    References:
        https://arxiv.org/abs/2104.09864
    """

    _freqs_cis: torch.Tensor = None

    def __init__(self, config: Union["ModelConfig", "PicoHFConfig"], fabric: "L.Fabric" = None):
        """Initialise Rotary Positional Embeddings (RoPE) module.

        Args:
            config (Union[ModelConfig, PicoHFConfig]): Model configuration containing:
                - config.position_emb_theta: Base for frequency computation
                - config.d_model: Model dimension
                - config.attention_n_heads: Number of attention heads
                - config.max_seq_len: Maximum sequence length
            fabric (L.Fabric): Lightning Fabric instance for device management
        """
        super().__init__()

        self.fabric = fabric

        self.theta = config.position_emb_theta
        self.dim = config.d_model // config.attention_n_heads

        max_seq_len = config.max_seq_len

        # only gets set once, and then reused for all RoPE instances
        if RoPE._freqs_cis is None:
            RoPE._freqs_cis = self._setup_freqs_cis(max_seq_len, self.theta, self.dim)
            if fabric is not None:
                RoPE._freqs_cis = fabric.to_device(RoPE._freqs_cis)

    @classmethod
    def _setup_freqs_cis(cls, seq_len: int, theta: float, dim: int) -> torch.Tensor:
        """Setup Frequency Tensor for RoPE Embeddings

        Initializes the complex frequency tensor that is used to compute the RoPE embeddings.

        Note other implementations will use cos and sin directly, but using the complex
        number representation is (probably?) more efficient:

            e^(theta * i * t) = cos(theta * t) + i * sin(theta * t) [Euler's formula]
        """
        _freqs = 1.0 / (theta ** (torch.arange(0, dim, 2)[: (dim // 2)].float() / dim))
        positions = torch.arange(seq_len)
        freqs = torch.outer(positions, _freqs)
        return torch.polar(torch.ones_like(freqs), freqs)  # complex64

    def get_freqs_cis(self, input_shape: torch.Size, start_pos: int, end_pos: int) -> torch.Tensor:
        """Reshape Frequency Tensor for RoPE Embeddings

        Makes the frequency tensor broadcastable with the input tensor.
        """
        _freqs_cis = RoPE._freqs_cis[start_pos:end_pos]
        ndim = len(input_shape)
        assert 0 <= 1 < ndim
        assert _freqs_cis.shape == (input_shape[1], input_shape[-1])

        # TODO: Check whether this is correct (might be able to remove this)
        shape = [d if i == 1 or i == ndim - 1 else 1 for i, d in enumerate(input_shape)]
        return _freqs_cis.view(*shape)

    def forward(
        self,
        queries: torch.Tensor,
        keys: torch.Tensor,
        start_pos: Optional[int] = 0,
    ) -> Tuple[torch.Tensor, torch.Tensor]:
        """Apply RoPE Embeddings to Queries and Keys

        Applies the rotary positional embeddings to the input tensors via complex num multiplication

        NOTE: The start_pos is used if we want to use the kv_cache in the attention mechanism.
        """
        queries_ = torch.view_as_complex(queries.float().reshape(*queries.shape[:-1], -1, 2))
        keys_ = torch.view_as_complex(keys.float().reshape(*keys.shape[:-1], -1, 2))

        input_shape = queries_.shape  # same as keys: (batch_size, seq_len, n_heads, head_dim/2)
        freqs_start_pos = start_pos
        freqs_end_pos = freqs_start_pos + queries_.shape[1]

        freqs_cis = self.get_freqs_cis(input_shape, freqs_start_pos, freqs_end_pos)
        # if fabric is set, freqs_cis is already on the correct device
        # otherwise, we need to move it to the correct device
        if self.fabric is not None:
            freqs_cis = self.fabric.to_device(freqs_cis)
        else:
            freqs_cis = freqs_cis.to(queries.device)

        queries_rotated = torch.view_as_real(queries_ * freqs_cis).flatten(3)
        keys_rotated = torch.view_as_real(keys_ * freqs_cis).flatten(3)
        return queries_rotated.type_as(queries), keys_rotated.type_as(keys)


########################################################
#
# Attention
#
########################################################


class Attention(nn.Module):
    """Multi-head Attention with Group Query Attention support.

    Implements scaled dot-product attention and supports:
    - Grouped Query Attention (GQA)
    - Key-Value caching for efficient inference
    - RoPE integration

    Args:
        config (Union[ModelConfig, PretrainedConfig]): Configuration containing:
            - config.attention_n_heads: Number of attention heads
            - config.attention_n_kv_heads: Number of key/value heads
            - config.d_model: Model dimension
            - config.batch_size: Maximum batch size
            - config.max_seq_len: Maximum sequence length
        fabric (L.Fabric): Lightning Fabric instance

    Shape:
        - Input: (batch_size, seq_len, d_model)
        - Output: (batch_size, seq_len, d_model)
    """

    def __init__(
        self,
        config: Union["ModelConfig", "PicoHFConfig"],
        fabric: Optional["L.Fabric"] = None,
    ):
        """Initialise Multi-head Attention module.

        Args:
            config (Union[ModelConfig, PretrainedConfig]): Configuration containing:
                - config.attention_n_heads: Number of attention heads
                - config.attention_n_kv_heads: Number of key/value heads
                - config.d_model: Model dimension
                - config.batch_size: Maximum batch size
                - config.max_seq_len: Maximum sequence length
            fabric (L.Fabric): Lightning Fabric instance
        """
        super().__init__()

        self.fabric = fabric

        self.n_heads = config.attention_n_heads
        self.n_kv_heads = config.attention_n_kv_heads

        self.batch_size = config.batch_size
        self.max_seq_len = config.max_seq_len

        d_model = config.d_model
        self.head_dim = d_model // self.n_heads

        self.n_rep = self.n_heads // self.n_kv_heads

        self.q_proj = nn.Linear(d_model, self.n_heads * self.head_dim, bias=False)
        self.k_proj = nn.Linear(d_model, self.n_kv_heads * self.head_dim, bias=False)
        self.v_proj = nn.Linear(d_model, self.n_kv_heads * self.head_dim, bias=False)
        self.o_proj = nn.Linear(self.n_heads * self.head_dim, d_model, bias=False)

        self.rope = RoPE(config, fabric)

    def forward(
        self,
        input: torch.Tensor,
        mask: Optional[torch.Tensor] = None,
        past_key_values: Optional[Tuple[torch.Tensor]] = None,
        use_cache: bool = False,
    ) -> Tuple[torch.Tensor, Optional[Tuple[torch.Tensor, torch.Tensor]]]:
        """Forward pass for the attention mechanism.

        Computes queries, keys, and values for the attention mechanism. Applies rotary positional
        embeddings to the queries and keys, and then computes attention scores and outputs.

        For an introduction to the attention mechanism, see:
        https://arxiv.org/abs/1706.03762

        A few things to note:
        - The past_key_values is used to implement the KV cache, which is used to speed up
          generation by caching the KV pairs from previous forward passes. This is useful when doing
          tasks that require generating multiple tokens conditioned on previous tokens (e.g. language
          modeling, text generation, etc.). The way the KV cache is implemented is that each layer has
          its own KV cache - this KV cache is implemented as a tuple.
        """
        bsz, seq_len, _ = input.shape
        _queries, _keys, _values = (
            self.q_proj(input),
            self.k_proj(input),
            self.v_proj(input),
        )

        # Reshaping for multi-head attention
        queries = _queries.view(bsz, seq_len, self.n_heads, self.head_dim)
        keys = _keys.view(bsz, seq_len, self.n_kv_heads, self.head_dim)
        values = _values.view(bsz, seq_len, self.n_kv_heads, self.head_dim)

        # The start position is used to apply the RoPE embeddings to only the new tokens
        # when using the kv_cache in the attention mechanism.
        # We want to start from the last position in the cache.
        start_pos = past_key_values[0].shape[1] if past_key_values is not None else 0

        # apply rotary positional embeddings
        queries, keys = self.rope(queries, keys, start_pos)

        if past_key_values is not None:
            keys = torch.cat([past_key_values[0], keys], dim=1)
            values = torch.cat([past_key_values[1], values], dim=1)

        if use_cache:
            cached_keys = keys
            cached_values = values
        else:
            cached_keys = None
            cached_values = None

        if self.n_rep > 1:
            keys = torch.repeat_interleave(keys, self.n_rep, dim=2)
            values = torch.repeat_interleave(values, self.n_rep, dim=2)

        # Dimension of queries: (bs, n_heads, seq_len, head_dim)
        # Dimension of keys/values: (bs, n_kv_heads, (cache_len) + seq_len, head_dim)j
        queries = queries.transpose(1, 2)
        keys = keys.transpose(1, 2)
        values = values.transpose(1, 2)

        scores = torch.matmul(queries, keys.transpose(2, 3)) / math.sqrt(self.head_dim)
        if mask is not None:
            scores = scores + mask  # (bs, n_heads, seq_len, (cache_len) + seq_len)
        scores = F.softmax(scores.float(), dim=-1).type_as(queries)
        output = torch.matmul(scores, values)  # (bs, n_heads, seq_len, head_dim)
        output = output.transpose(1, 2).contiguous().view(bsz, seq_len, -1)
        output = self.o_proj(output)

        return output, (cached_keys, cached_values)


########################################################
#
# SwiGLU (Combines MLP and Activation)
#
########################################################


class SwiGLU(nn.Module):
    """SwiGLU Activation Function with Linear Projections.

    Implements the SwiGLU activation function combined with linear transformations,
    serving as the feed-forward network in transformer blocks.

    Args:
        config (Union[ModelConfig, PicoHFConfig]): Configuration containing:
            - config.d_model: Model dimension
            - config.activation_hidden_dim: Hidden dimension (typically 4 * d_model)

    References:
        https://arxiv.org/abs/2002.05202
    """

    def __init__(self, config: Union["ModelConfig", "PicoHFConfig"]):
        """Intialise SwiGLU Activation Function module.

        Args:
        config (Union[ModelConfig, PicoHFConfig]): Configuration containing:
            - config.d_model: Model dimension
            - config.activation_hidden_dim: Hidden dimension (typically 4 * d_model)
        """
        super().__init__()

        model_dim = config.d_model
        act_hidden_dim = config.activation_hidden_dim  # usually 4 * d_model

        self.w_0 = nn.Linear(model_dim, act_hidden_dim, bias=False)
        self.w_1 = nn.Linear(model_dim, act_hidden_dim, bias=False)
        self.w_2 = nn.Linear(act_hidden_dim, model_dim, bias=False)

    def forward(self, x: torch.Tensor) -> torch.Tensor:
        """Forward pass for SwiGLU module."""
        return self.w_2(F.silu(self.w_0(x)) * self.w_1(x))


########################################################
#
# PicoBlock and the Pico Model
#
########################################################


class PicoBlock(nn.Module):
    """Single Transformer Block with Attention and Feed-forward layers.

    Implements a standard transformer block with:
    - Multi-head attention with normalization and residual connection
    - SwiGLU feed-forward network with normalization and residual connection

    Args:
        config (Union[ModelConfig, PicoHFConfig]): Model configuration; either a dataclass or
            a HuggingFace PicoHFConfig
        fabric (L.Fabric): Lightning Fabric instance
    """

    def __init__(
        self,
        config: Union["ModelConfig", "PicoHFConfig"],
        fabric: Optional["L.Fabric"] = None,
    ):
        """Initialise a PicoBlock, a standard Transformer block with:
            - Multi-head attention with normalization and residual connection
            - SwiGLU feed-forward network with normalization and residual connection

        Args:
            config (Union[ModelConfig, PicoHFConfig]): Model configuration; either a dataclass or
                a HuggingFace PicoHFConfig
            fabric (L.Fabric): Lightning Fabric instance
        """
        super().__init__()

        self.attention = Attention(config, fabric)
        self.feed_forward = SwiGLU(config)
        self.attention_norm = RMSNorm(config)
        self.swiglu_norm = RMSNorm(config)

    def forward(
        self,
        input: torch.Tensor,
        mask: Optional[torch.Tensor] = None,
        past_key_values: Optional[Tuple[torch.Tensor]] = None,
        use_cache: bool = False,
    ) -> Tuple[torch.Tensor, Optional[Tuple[torch.Tensor, torch.Tensor]]]:
        """Compute forward pass for PicoBlock.

        Args:
            input (torch.Tensor): input tensor
            mask (torch.Tensor, optional): input mask. Defaults to None.
            past_key_values (Tuple[torch.Tensor], optional): Cached key values to use. Defaults to None.
            use_cache (bool, optional): Set whether to use cached key values. Defaults to False.

        Returns:
            Tuple[torch.Tensor, Optional[Tuple[torch.Tensor, torch.Tensor]]]: First element is output tensor.
            Optional second element is the cached key values.
        """
        attention_output, cached_key_values = self.attention(
            self.attention_norm(input),
            mask=mask,
            past_key_values=past_key_values,
            use_cache=use_cache,
        )
        # NOTE: cached_key_values is None if use_cache is False

        h = input + attention_output
        out = h + self.feed_forward(self.swiglu_norm(h))
        return out, cached_key_values


########################################################
#
# Pico Model
#
########################################################


class Pico(nn.Module):
    """
    Core Pico model: combines the embedding, Pico layers, and output projection into a single model.

    For more information on the model, see the classes for the modules that make up the model.
    """

    def __init__(
        self,
        model_config: Union["ModelConfig", "PicoHFConfig"],
        fabric: Optional["L.Fabric"] = None,
    ):
        """Initialise the Pico model.

        Args:
            config (Union[ModelConfig, PicoHFConfig]): Model config.
            fabric (L.Fabric, optional): Fabric instance to use. Defaults to None.
        """
        super().__init__()
        self.config = model_config
        self.fabric = fabric

<<<<<<< HEAD
        self.embedding_proj = nn.Embedding(config.vocab_size, config.d_model)
        self.layers = nn.ModuleList([PicoBlock(config, fabric) for _ in range(config.n_layers)])
        self.output_norm = RMSNorm(config)
        self.de_embedding_proj = nn.Linear(config.d_model, config.vocab_size, bias=False)
=======
        self.embedding_proj = nn.Embedding(self.config.vocab_size, self.config.d_model)
        self.layers = nn.ModuleList(
            [PicoBlock(self.config, self.fabric) for _ in range(self.config.n_layers)]
        )
        self.output_norm = RMSNorm(self.config)
        self.de_embedding_proj = nn.Linear(
            self.config.d_model, self.config.vocab_size, bias=False
        )
>>>>>>> 4b9066ed

    def convert_to_hf_model(self) -> "PicoHF":
        """Convert the Lightning model to a HuggingFace model."""
        # Create HF config without fabric-specific settings
        hf_config = PicoHFConfig.from_dataclass(self.config)

        # Create new HF model
        hf_model = PicoHF(hf_config)

        # Copy state dict, excluding fabric-specific keys
        hf_model.load_state_dict(self.state_dict(prefix="pico."))

        return hf_model

    def forward(
        self,
        input_ids: torch.Tensor,
        past_key_values: Optional[Tuple[Tuple[torch.Tensor]]] = None,
        use_cache: bool = False,
    ) -> Tuple[torch.Tensor, Optional[Tuple[Tuple[torch.Tensor, torch.Tensor]]]]:
        """
        This is the forward pass for the entire Pico model. It boils down to:
        - Embedding the input ids
        - Creating a causal mask
        - Processing through the pico layers
        - Projecting the output to logits

        NOTE: One feature that might be confusing is the KV cache. The KV cache is used to speed up
        generation by caching the KV pairs from previous forward passes. This is useful when doing
        tasks that require generating multiple tokens conditioned on previous tokens (e.g. language
        modeling, text generation, etc.). The way the KV cache is implemented is that each layer has
        its own KV cache which is stored as a tuple. The whole model then stores a tuple of these
        KV caches (so a tuple of tuples).
        """

        seq_len = input_ids.shape[-1]
        h = self.embedding_proj(input_ids)

        # Calculate start position from past cached KV pairs. Remember that each layer has its
        # own KV Cache. So when we index past_key_values, we need to index into the KV pairs for the
        # correct layer and then for either the keys or values.
        start_pos = 0 if past_key_values is None else past_key_values[0][0].shape[1]

        # Create causal mask for current sequence
        mask = None
        if seq_len > 1:
            if self.fabric is not None:
                mask = self.fabric.to_device(torch.full((seq_len, seq_len), float("-inf")))
            else:
                mask = torch.full((seq_len, seq_len), float("-inf"), device=h.device)
            mask = torch.triu(mask, diagonal=1)

            # If using KV cache, extend mask to cover cached sequence length
            if past_key_values is not None:
                # Add zeros for cached tokens (we can attend to all of them)
                mask = torch.hstack([torch.zeros((seq_len, start_pos)), mask]).type_as(h)

        # NOTE: If we are using the cache, we need to store the cached KV pairs for each layer
        #       in a tuple. Each layer will have its own cached KV pair which we aggregate in a tuple.
        cached_key_values = () if use_cache else None

        # Process through transformer blocks
        for idx, layer in enumerate(self.layers):
            layer_past_key_values = past_key_values[idx] if past_key_values is not None else None

            h, layer_cached_key_values = layer(
                h, mask=mask, past_key_values=layer_past_key_values, use_cache=True
            )

            if use_cache:
                cached_key_values += (layer_cached_key_values,)

        # Final norm and projection
        h = self.output_norm(h)
        logits = self.de_embedding_proj(h).float()

        return logits, cached_key_values


########################################################
#
# PicoConfig and PicoForHF
#
########################################################

"""
HuggingFace wrapper for the Pico model.

Wait why do we need a wrapper? Aren't we just using the Pico class directly? Good question!

Many evaluation frameworks require a model be setup as a HuggingFace model, so we provide a simple
wrapper that does just that. When we save checkpoints of the Pico model, we save both the normal
Pico model as well as the model wrapped in this HuggingFace class.

This also lets you do cool things like:

`model = AutoModelForCausalLM.from_pretrained("path/to/checkpoint")`
"""


class PicoHFConfig(PretrainedConfig):
    """HuggingFace config for Pico model."""

    model_type = "relora-pico"

    @classmethod
    def from_dict(cls, config_dict: Dict[str, Any], **kwargs) -> "PicoHFConfig":
        """Create a PicoHFConfig from a dict.

        Args:
            config_dict (Dict[str, Any]): Config dict to use.
            **kwargs: Keyword arguments, see below.

        Keyword arguments:
            return_unused_kwargs (bool, optional): If set to True, returns all unused kwargs as a dictionary
            in second element of tuple. Defaults to False.

        Returns:
            PicoHFConfig: Config for HuggingFace-compatible version of Pico.
        """
        # NOTE The typical from_dict method doesn't actually set the attributes unless they are
        # defined in the constructor.

        pico_config = cls(**kwargs)

        # Because this class is just a wrapper around the ModelConfig dataclass, we need to do
        # a little extra work to ensure that the attributes are actually set.
        for key, value in config_dict.items():
            setattr(pico_config, key, value)

        return_unused_kwargs = kwargs.pop("return_unused_kwargs", False)
        unused_kwargs = {key: value for key, value in kwargs.items() if not hasattr(pico_config, key)}

        if return_unused_kwargs:
            return pico_config, unused_kwargs
        return pico_config

    @classmethod
    def from_dataclass(cls, model_config: "ModelConfig") -> "PicoHFConfig":
        """Initialise from a ModelConfig dataclass.

        Args:
            model_config (ModelConfig): Dataclass to initialise from

        Returns:
            PicoHFConfig: the new PicoHFConfig dataclass
        """
        return cls.from_dict(asdict(model_config))


class PicoHF(PreTrainedModel):
    """HuggingFace wrapper for Pico model."""

    config_class = PicoHFConfig
    _no_split_modules = ["PicoBlock", "Attention", "SwiGLU", "RMSNorm"]

    def __init__(self, config: PicoHFConfig):
        """Initialise HuggingFace wrapper for Pico model.

        Args:
            config (PicoHFConfig): Config to initialise from.
        """
        super().__init__(config)
        self.pico = Pico(config)

    def forward(
        self,
        input_ids: torch.Tensor,
        past_key_values: Optional[Tuple[Tuple[torch.Tensor]]] = None,
        use_cache: bool = False,
        **kwargs,
    ) -> Union[CausalLMOutput, CausalLMOutputWithPast]:
        """HuggingFace forward pass wrapper.

        Forwards pass for the HuggingFace version of the Pico Model. Basic wrapper around the
        Pico model's forward pass, and returns the output as a HuggingFace CausalLMOutput.
        """
        logits, past_key_values = self.pico(input_ids, past_key_values, use_cache)
        if use_cache:
            return CausalLMOutputWithPast(
                logits=logits,
                past_key_values=past_key_values,
            )
        else:
            return CausalLMOutput(
                logits=logits,
            )


# Register for auto classes
PicoHFConfig.register_for_auto_class()
PicoHF.register_for_auto_class("AutoModel")
PicoHF.register_for_auto_class("AutoModelForCausalLM")<|MERGE_RESOLUTION|>--- conflicted
+++ resolved
@@ -490,28 +490,19 @@
         """Initialise the Pico model.
 
         Args:
-            config (Union[ModelConfig, PicoHFConfig]): Model config.
+            model_config (Union[ModelConfig, PicoHFConfig]): Model config.
             fabric (L.Fabric, optional): Fabric instance to use. Defaults to None.
         """
         super().__init__()
         self.config = model_config
         self.fabric = fabric
 
-<<<<<<< HEAD
-        self.embedding_proj = nn.Embedding(config.vocab_size, config.d_model)
-        self.layers = nn.ModuleList([PicoBlock(config, fabric) for _ in range(config.n_layers)])
-        self.output_norm = RMSNorm(config)
-        self.de_embedding_proj = nn.Linear(config.d_model, config.vocab_size, bias=False)
-=======
         self.embedding_proj = nn.Embedding(self.config.vocab_size, self.config.d_model)
         self.layers = nn.ModuleList(
             [PicoBlock(self.config, self.fabric) for _ in range(self.config.n_layers)]
         )
         self.output_norm = RMSNorm(self.config)
-        self.de_embedding_proj = nn.Linear(
-            self.config.d_model, self.config.vocab_size, bias=False
-        )
->>>>>>> 4b9066ed
+        self.de_embedding_proj = nn.Linear(self.config.d_model, self.config.vocab_size, bias=False)
 
     def convert_to_hf_model(self) -> "PicoHF":
         """Convert the Lightning model to a HuggingFace model."""

"""
Monitoring Config

Specifies the monitoring process, e.g. how to log metrics and keep track of training progress.
"""

from dataclasses import dataclass, field


@dataclass
class LoggingConfig:
    """Logging config Dataclass."""

    log_level: str = "INFO"
    log_every_n_steps: int = 100


@dataclass
class WandbConfig:
<<<<<<< HEAD
    """Weights and Biases configuation Dataclass"""

=======
    # configure logging to Weights and Biases
>>>>>>> de2d3515
    project: str = ""
    entity: str = ""


@dataclass
class MonitoringConfig:
    """Monitoring config dataclass."""

    logging: LoggingConfig = field(default_factory=LoggingConfig)

    # Weights and Biases
    save_to_wandb: bool = False
    wandb: WandbConfig = field(default_factory=WandbConfig)<|MERGE_RESOLUTION|>--- conflicted
+++ resolved
@@ -17,12 +17,9 @@
 
 @dataclass
 class WandbConfig:
-<<<<<<< HEAD
     """Weights and Biases configuation Dataclass"""
 
-=======
     # configure logging to Weights and Biases
->>>>>>> de2d3515
     project: str = ""
     entity: str = ""
 

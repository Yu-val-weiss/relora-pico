--- conflicted
+++ resolved
@@ -29,13 +29,8 @@
     lr: float = 3e-4
 
     # Learning Rate Scheduler
-<<<<<<< HEAD
     lr_scheduler: Literal["linear_with_warmup", "relora_jagged_cosine"] = "linear_with_warmup"
-    lr_warmup_steps: int = 50_000
-=======
-    lr_scheduler: str = "linear_with_warmup"
     lr_warmup_steps: int = 2500
->>>>>>> dd603382
 
     # Extra LR Config for relora_jagged_cosine
     restart_warmup_steps: int = 0

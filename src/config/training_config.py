--- conflicted
+++ resolved
@@ -5,22 +5,16 @@
 """
 
 from dataclasses import dataclass, field
-<<<<<<< HEAD
 from typing import Literal
-=======
->>>>>>> de2d3515
 
 from ._constants import GRADIENT_ACCUMULATION_STEPS
 
 
 @dataclass
 class FabricConfig:
-<<<<<<< HEAD
     """Config dataclass for Fabric."""
 
-=======
     # Configure nodes/devices for parallelised training
->>>>>>> de2d3515
     num_nodes: int = 1
     num_devices: int = 1
     precision: str = "bf16-mixed"
@@ -40,15 +34,15 @@
     lr_scheduler: Literal["linear_with_warmup", "relora_jagged_cosine"] = "linear_with_warmup"
     lr_warmup_steps: int = 2500
 
-<<<<<<< HEAD
     # Extra LR Config for relora_jagged_cosine
     restart_warmup_steps: int = 0
     min_lr_ratio: float = 0.0
 
-    # Gradient Accumulation
-=======
+    # Extra LR Config for relora_jagged_cosine
+    restart_warmup_steps: int = 0
+    min_lr_ratio: float = 0.0
+
     # Define number of gradient accumulation steps
->>>>>>> de2d3515
     gradient_accumulation_steps: int = GRADIENT_ACCUMULATION_STEPS
 
 

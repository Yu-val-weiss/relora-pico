"""
Data Config

Specifies the hyperparameters for the dataset, dataloader, and tokenizer.
"""

from dataclasses import dataclass, field

from ._constants import BATCH_SIZE, VOCAB_SIZE


@dataclass
class DatasetConfig:
<<<<<<< HEAD
    """Config dataclass for the Dataset."""

=======
    # Defines the HuggingFace name of a dataset
>>>>>>> de2d3515
    name: str = "pico-lm/pretokenized-dolma"


@dataclass
class DataLoaderConfig:
    """Config dataclass for the Data Loader."""

    # NOTE: You should only change these values jointly with the training config; so that the
    # sub-batch size is consistent with the gradient accumulation steps
    batch_size: int = BATCH_SIZE


@dataclass
class TokenizerConfig:
<<<<<<< HEAD
    """Config dataclass for the Tokenizer."""

=======
    # Specify a tokenizer to use
>>>>>>> de2d3515
    name: str = "allenai/OLMo-7B-0724-hf"
    vocab_size: int = VOCAB_SIZE


@dataclass
class DataConfig:
    """Config dataclass for the Data."""

    dataset: DatasetConfig = field(default_factory=DatasetConfig)
    dataloader: DataLoaderConfig = field(default_factory=DataLoaderConfig)
    tokenizer: TokenizerConfig = field(default_factory=TokenizerConfig)<|MERGE_RESOLUTION|>--- conflicted
+++ resolved
@@ -11,12 +11,9 @@
 
 @dataclass
 class DatasetConfig:
-<<<<<<< HEAD
     """Config dataclass for the Dataset."""
 
-=======
     # Defines the HuggingFace name of a dataset
->>>>>>> de2d3515
     name: str = "pico-lm/pretokenized-dolma"
 
 
@@ -31,12 +28,9 @@
 
 @dataclass
 class TokenizerConfig:
-<<<<<<< HEAD
     """Config dataclass for the Tokenizer."""
 
-=======
     # Specify a tokenizer to use
->>>>>>> de2d3515
     name: str = "allenai/OLMo-7B-0724-hf"
     vocab_size: int = VOCAB_SIZE
 

--- conflicted
+++ resolved
@@ -7,11 +7,7 @@
 from dataclasses import dataclass, field
 from typing import List, Optional
 
-<<<<<<< HEAD
-from src.config._constants import BATCH_SIZE, GRADIENT_ACCUMULATION_STEPS, MAX_SEQ_LEN
-=======
 from src.config._constants import MAX_SEQ_LEN
->>>>>>> 4b9066ed
 
 
 @dataclass

--- conflicted
+++ resolved
@@ -35,13 +35,9 @@
 
 @dataclass
 class ModelConfig:
-<<<<<<< HEAD
     """Config dataclass for the Model."""
 
-    d_model: int = 192
-=======
     d_model: int = 768
->>>>>>> dd603382
     n_layers: int = 12
 
     vocab_size: int = VOCAB_SIZE

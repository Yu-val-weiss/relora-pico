--- conflicted
+++ resolved
@@ -81,20 +81,14 @@
 - **SwiGLU activation** function
 - **Residual connections** throughout
 
-<<<<<<< HEAD
 ## 🚀 Quick Start
 
 1. **Clone Project**
 
-```bash
-git clone https://github.com/rdiehlmartinez/pico.git && cd pico
-```
-=======
    ```bash
    git clone https://github.com/pico-lm/pico-train
    cd pico
    ```
->>>>>>> ba078ddf
 
 2. **Configure Environment**
 
@@ -182,4 +176,6 @@
 }
 ```
 
-**Happy Training!** For more information and tutorials, visit our website at [picolm.io](https://picolm.io).+**Happy Training!** For more information and tutorials, visit our website at [picolm.io](https://picolm.io).
+
+```